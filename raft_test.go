package raft

import (
	"bytes"
	"fmt"
	"io/ioutil"
	"os"
	"path/filepath"
	"reflect"
	"strings"
	"sync"
	"sync/atomic"
	"testing"
	"time"
)

<<<<<<< HEAD
// MockFSM is an implementation of the FSM interface, and just stores
// the logs sequentially.
type MockFSM struct {
	sync.Mutex
	logs [][]byte
}

type MockSnapshot struct {
	logs     [][]byte
	maxIndex int
}

func (m *MockFSM) Apply(log *Log) interface{} {
	m.Lock()
	defer m.Unlock()
	m.logs = append(m.logs, log.Data)
	return len(m.logs)
}

func (m *MockFSM) Snapshot() (FSMSnapshot, error) {
	m.Lock()
	defer m.Unlock()
	return &MockSnapshot{m.logs, len(m.logs)}, nil
}

func (m *MockFSM) Restore(inp io.ReadCloser) error {
	m.Lock()
	defer m.Unlock()
	defer inp.Close()
	hd := codec.MsgpackHandle{}
	dec := codec.NewDecoder(inp, &hd)

	m.logs = nil
	return dec.Decode(&m.logs)
}

func (m *MockSnapshot) Persist(sink SnapshotSink) error {
	hd := codec.MsgpackHandle{}
	enc := codec.NewEncoder(sink, &hd)
	if err := enc.Encode(m.logs[:m.maxIndex]); err != nil {
		sink.Cancel()
		return err
	}
	sink.Close()
	return nil
}

func (m *MockSnapshot) Release() {
}

// Return configurations optimized for in-memory
func inmemConfig(t *testing.T) *Config {
	conf := DefaultConfig()
	conf.HeartbeatTimeout = 50 * time.Millisecond
	conf.ElectionTimeout = 50 * time.Millisecond
	conf.LeaderLeaseTimeout = 50 * time.Millisecond
	conf.CommitTimeout = 5 * time.Millisecond
	conf.Logger = newTestLeveledLogger(t)
	return conf
}

// This can be used as the destination for a logger and it'll
// map them into calls to testing.T.Log, so that you only see
// the logging for failed tests.
type testLoggerAdapter struct {
	t      *testing.T
	prefix string
}

func (a *testLoggerAdapter) Write(d []byte) (int, error) {
	if d[len(d)-1] == '\n' {
		d = d[:len(d)-1]
	}
	if a.prefix != "" {
		l := a.prefix + ": " + string(d)
		if testing.Verbose() {
			fmt.Printf("testLoggerAdapter verbose: %s\n", l)
		}
		a.t.Log(l)
		return len(l), nil
	}

	a.t.Log(string(d))
	return len(d), nil
}

func newTestLogger(t *testing.T) *log.Logger {
	return log.New(&testLoggerAdapter{t: t}, "", log.Lmicroseconds)
}

func newTestLoggerWithPrefix(t *testing.T, prefix string) *log.Logger {
	return log.New(&testLoggerAdapter{t: t, prefix: prefix}, "", log.Lmicroseconds)
}

func newTestLeveledLogger(t *testing.T) hclog.Logger {
	return hclog.New(&hclog.LoggerOptions{
		Name:   "",
		Output: &testLoggerAdapter{t: t},
	})
}

func newTestLeveledLoggerWithPrefix(t *testing.T, prefix string) hclog.Logger {
	return hclog.New(&hclog.LoggerOptions{
		Name:   prefix,
		Output: &testLoggerAdapter{t: t, prefix: prefix},
	})
}

type cluster struct {
	dirs             []string
	stores           []*InmemStore
	fsms             []*MockFSM
	snaps            []*FileSnapshotStore
	trans            []LoopbackTransport
	rafts            []*Raft
	t                *testing.T
	observationCh    chan Observation
	conf             *Config
	propagateTimeout time.Duration
	longstopTimeout  time.Duration
	logger           *log.Logger
	startTime        time.Time

	failedLock sync.Mutex
	failedCh   chan struct{}
	failed     bool
}

func (c *cluster) Merge(other *cluster) {
	c.dirs = append(c.dirs, other.dirs...)
	c.stores = append(c.stores, other.stores...)
	c.fsms = append(c.fsms, other.fsms...)
	c.snaps = append(c.snaps, other.snaps...)
	c.trans = append(c.trans, other.trans...)
	c.rafts = append(c.rafts, other.rafts...)
}

// notifyFailed will close the failed channel which can signal the goroutine
// running the test that another goroutine has detected a failure in order to
// terminate the test.
func (c *cluster) notifyFailed() {
	c.failedLock.Lock()
	defer c.failedLock.Unlock()
	if !c.failed {
		c.failed = true
		close(c.failedCh)
	}
}

// Failf provides a logging function that fails the tests, prints the output
// with microseconds, and does not mysteriously eat the string. This can be
// safely called from goroutines but won't immediately halt the test. The
// failedCh will be closed to allow blocking functions in the main thread to
// detect the failure and react. Note that you should arrange for the main
// thread to block until all goroutines have completed in order to reliably
// fail tests using this function.
func (c *cluster) Failf(format string, args ...interface{}) {
	c.logger.Printf(format, args...)
	c.t.Fail()
	c.notifyFailed()
}

// FailNowf provides a logging function that fails the tests, prints the output
// with microseconds, and does not mysteriously eat the string. FailNowf must be
// called from the goroutine running the test or benchmark function, not from
// other goroutines created during the test. Calling FailNowf does not stop
// those other goroutines.
func (c *cluster) FailNowf(format string, args ...interface{}) {
	c.logger.Printf(format, args...)
	c.t.FailNow()
}

// Close shuts down the cluster and cleans up.
func (c *cluster) Close() {
	var futures []Future
	for _, r := range c.rafts {
		futures = append(futures, r.Shutdown())
	}

	// Wait for shutdown
	limit := time.AfterFunc(c.longstopTimeout, func() {
		// We can't FailNowf here, and c.Failf won't do anything if we
		// hang, so panic.
		panic("timed out waiting for shutdown")
	})
	defer limit.Stop()

	for _, f := range futures {
		if err := f.Error(); err != nil {
			c.FailNowf("[ERR] shutdown future err: %v", err)
		}
	}

	for _, d := range c.dirs {
		os.RemoveAll(d)
	}
}

// WaitEventChan returns a channel which will signal if an observation is made
// or a timeout occurs. It is possible to set a filter to look for specific
// observations. Setting timeout to 0 means that it will wait forever until a
// non-filtered observation is made.
func (c *cluster) WaitEventChan(filter FilterFn, timeout time.Duration) <-chan struct{} {
	ch := make(chan struct{})
	go func() {
		defer close(ch)
		var timeoutCh <-chan time.Time
		if timeout > 0 {
			timeoutCh = time.After(timeout)
		}
		for {
			select {
			case <-timeoutCh:
				return

			case o, ok := <-c.observationCh:
				if !ok || filter == nil || filter(&o) {
					return
				}
			}
		}
	}()
	return ch
}

// WaitEvent waits until an observation is made, a timeout occurs, or a test
// failure is signaled. It is possible to set a filter to look for specific
// observations. Setting timeout to 0 means that it will wait forever until a
// non-filtered observation is made or a test failure is signaled.
func (c *cluster) WaitEvent(filter FilterFn, timeout time.Duration) {
	select {
	case <-c.failedCh:
		c.t.FailNow()

	case <-c.WaitEventChan(filter, timeout):
	}
}

// WaitForReplication blocks until every FSM in the cluster has the given
// length, or the long sanity check timeout expires.
func (c *cluster) WaitForReplication(fsmLength int) {
	limitCh := time.After(c.longstopTimeout)

CHECK:
	for {
		ch := c.WaitEventChan(nil, c.conf.CommitTimeout)
		select {
		case <-c.failedCh:
			c.t.FailNow()

		case <-limitCh:
			c.FailNowf("[ERR] Timeout waiting for replication")

		case <-ch:
			for _, fsm := range c.fsms {
				fsm.Lock()
				num := len(fsm.logs)
				fsm.Unlock()
				if num != fsmLength {
					continue CHECK
				}
			}
			return
		}
	}
}

// pollState takes a snapshot of the state of the cluster. This might not be
// stable, so use GetInState() to apply some additional checks when waiting
// for the cluster to achieve a particular state.
func (c *cluster) pollState(s RaftState) ([]*Raft, uint64) {
	var highestTerm uint64
	in := make([]*Raft, 0, 1)
	for _, r := range c.rafts {
		if r.State() == s {
			in = append(in, r)
		}
		term := r.getCurrentTerm()
		if term > highestTerm {
			highestTerm = term
		}
	}
	return in, highestTerm
}

// GetInState polls the state of the cluster and attempts to identify when it has
// settled into the given state.
func (c *cluster) GetInState(s RaftState) []*Raft {
	c.logger.Printf("[INFO] Starting stability test for raft state: %+v", s)
	limitCh := time.After(c.longstopTimeout)

	// An election should complete after 2 * max(HeartbeatTimeout, ElectionTimeout)
	// because of the randomised timer expiring in 1 x interval ... 2 x interval.
	// We add a bit for propagation delay. If the election fails (e.g. because
	// two elections start at once), we will have got something through our
	// observer channel indicating a different state (i.e. one of the nodes
	// will have moved to candidate state) which will reset the timer.
	//
	// Because of an implementation peculiarity, it can actually be 3 x timeout.
	timeout := c.conf.HeartbeatTimeout
	if timeout < c.conf.ElectionTimeout {
		timeout = c.conf.ElectionTimeout
	}
	timeout = 2*timeout + c.conf.CommitTimeout
	timer := time.NewTimer(timeout)
	defer timer.Stop()

	// Wait until we have a stable instate slice. Each time we see an
	// observation a state has changed, recheck it and if it has changed,
	// restart the timer.
	var pollStartTime = time.Now()
	for {
		inState, highestTerm := c.pollState(s)
		inStateTime := time.Now()

		// Sometimes this routine is called very early on before the
		// rafts have started up. We then timeout even though no one has
		// even started an election. So if the highest term in use is
		// zero, we know there are no raft processes that have yet issued
		// a RequestVote, and we set a long time out. This is fixed when
		// we hear the first RequestVote, at which point we reset the
		// timer.
		if highestTerm == 0 {
			timer.Reset(c.longstopTimeout)
		} else {
			timer.Reset(timeout)
		}

		// Filter will wake up whenever we observe a RequestVote.
		filter := func(ob *Observation) bool {
			switch ob.Data.(type) {
			case RaftState:
				return true
			case RequestVoteRequest:
				return true
			default:
				return false
			}
		}

		select {
		case <-c.failedCh:
			c.t.FailNow()

		case <-limitCh:
			c.FailNowf("[ERR] Timeout waiting for stable %s state", s)

		case <-c.WaitEventChan(filter, 0):
			c.logger.Printf("[DEBUG] Resetting stability timeout")

		case t, ok := <-timer.C:
			if !ok {
				c.FailNowf("[ERR] Timer channel errored")
			}
			c.logger.Printf("[INFO] Stable state for %s reached at %s (%d nodes), %s from start of poll, %s from cluster start. Timeout at %s, %s after stability",
				s, inStateTime, len(inState), inStateTime.Sub(pollStartTime), inStateTime.Sub(c.startTime), t, t.Sub(inStateTime))
			return inState
		}
	}
}

// Leader waits for the cluster to elect a leader and stay in a stable state.
func (c *cluster) Leader() *Raft {
	leaders := c.GetInState(Leader)
	if len(leaders) != 1 {
		c.FailNowf("[ERR] expected one leader: %v", leaders)
	}
	return leaders[0]
}

// Followers waits for the cluster to have N-1 followers and stay in a stable
// state.
func (c *cluster) Followers() []*Raft {
	expFollowers := len(c.rafts) - 1
	followers := c.GetInState(Follower)
	if len(followers) != expFollowers {
		c.FailNowf("[ERR] timeout waiting for %d followers (followers are %v)", expFollowers, followers)
	}
	return followers
}

// FullyConnect connects all the transports together.
func (c *cluster) FullyConnect() {
	c.logger.Printf("[DEBUG] Fully Connecting")
	for i, t1 := range c.trans {
		for j, t2 := range c.trans {
			if i != j {
				t1.Connect(t2.LocalAddr(), t2)
				t2.Connect(t1.LocalAddr(), t1)
			}
		}
	}
}

// Disconnect disconnects all transports from the given address.
func (c *cluster) Disconnect(a ServerAddress) {
	c.logger.Printf("[DEBUG] Disconnecting %v", a)
	for _, t := range c.trans {
		if t.LocalAddr() == a {
			t.DisconnectAll()
		} else {
			t.Disconnect(a)
		}
	}
}

// Partition keeps the given list of addresses connected but isolates them
// from the other members of the cluster.
func (c *cluster) Partition(far []ServerAddress) {
	c.logger.Printf("[DEBUG] Partitioning %v", far)

	// Gather the set of nodes on the "near" side of the partition (we
	// will call the supplied list of nodes the "far" side).
	near := make(map[ServerAddress]struct{})
OUTER:
	for _, t := range c.trans {
		l := t.LocalAddr()
		for _, a := range far {
			if l == a {
				continue OUTER
			}
		}
		near[l] = struct{}{}
	}

	// Now fixup all the connections. The near side will be separated from
	// the far side, and vice-versa.
	for _, t := range c.trans {
		l := t.LocalAddr()
		if _, ok := near[l]; ok {
			for _, a := range far {
				t.Disconnect(a)
			}
		} else {
			for a := range near {
				t.Disconnect(a)
			}
		}
	}
}

// IndexOf returns the index of the given raft instance.
func (c *cluster) IndexOf(r *Raft) int {
	for i, n := range c.rafts {
		if n == r {
			return i
		}
	}
	return -1
}

// EnsureLeader checks that ALL the nodes think the leader is the given expected
// leader.
func (c *cluster) EnsureLeader(t *testing.T, expect ServerAddress) {
	// We assume c.Leader() has been called already; now check all the rafts
	// think the leader is correct
	fail := false
	for _, r := range c.rafts {
		leader := ServerAddress(r.Leader())
		if leader != expect {
			if leader == "" {
				leader = "[none]"
			}
			if expect == "" {
				c.logger.Printf("[ERR] Peer %s sees leader %v expected [none]", r, leader)
			} else {
				c.logger.Printf("[ERR] Peer %s sees leader %v expected %v", r, leader, expect)
			}
			fail = true
		}
	}
	if fail {
		c.FailNowf("[ERR] At least one peer has the wrong notion of leader")
	}
}

// EnsureSame makes sure all the FSMs have the same contents.
func (c *cluster) EnsureSame(t *testing.T) {
	limit := time.Now().Add(c.longstopTimeout)
	first := c.fsms[0]

CHECK:
	first.Lock()
	for i, fsm := range c.fsms {
		if i == 0 {
			continue
		}
		fsm.Lock()

		if len(first.logs) != len(fsm.logs) {
			fsm.Unlock()
			if time.Now().After(limit) {
				c.FailNowf("[ERR] FSM log length mismatch: %d %d",
					len(first.logs), len(fsm.logs))
			} else {
				goto WAIT
			}
		}

		for idx := 0; idx < len(first.logs); idx++ {
			if bytes.Compare(first.logs[idx], fsm.logs[idx]) != 0 {
				fsm.Unlock()
				if time.Now().After(limit) {
					c.FailNowf("[ERR] FSM log mismatch at index %d", idx)
				} else {
					goto WAIT
				}
			}
		}
		fsm.Unlock()
	}

	first.Unlock()
	return

WAIT:
	first.Unlock()
	c.WaitEvent(nil, c.conf.CommitTimeout)
	goto CHECK
}

// getConfiguration returns the configuration of the given Raft instance, or
// fails the test if there's an error
func (c *cluster) getConfiguration(r *Raft) Configuration {
	future := r.GetConfiguration()
	if err := future.Error(); err != nil {
		c.FailNowf("[ERR] failed to get configuration: %v", err)
		return Configuration{}
	}

	return future.Configuration()
}

// EnsureSamePeers makes sure all the rafts have the same set of peers.
func (c *cluster) EnsureSamePeers(t *testing.T) {
	limit := time.Now().Add(c.longstopTimeout)
	peerSet := c.getConfiguration(c.rafts[0])

CHECK:
	for i, raft := range c.rafts {
		if i == 0 {
			continue
		}

		otherSet := c.getConfiguration(raft)
		if !reflect.DeepEqual(peerSet, otherSet) {
			if time.Now().After(limit) {
				c.FailNowf("[ERR] peer mismatch: %+v %+v", peerSet, otherSet)
			} else {
				goto WAIT
			}
		}
	}
	return

WAIT:
	c.WaitEvent(nil, c.conf.CommitTimeout)
	goto CHECK
}

// makeCluster will return a cluster with the given config and number of peers.
// If bootstrap is true, the servers will know about each other before starting,
// otherwise their transports will be wired up but they won't yet have configured
// each other.
func makeCluster(n int, bootstrap bool, t *testing.T, conf *Config) *cluster {
	if conf == nil {
		conf = inmemConfig(t)
	}

	c := &cluster{
		observationCh: make(chan Observation, 1024),
		conf:          conf,
		// Propagation takes a maximum of 2 heartbeat timeouts (time to
		// get a new heartbeat that would cause a commit) plus a bit.
		propagateTimeout: conf.HeartbeatTimeout*2 + conf.CommitTimeout,
		longstopTimeout:  5 * time.Second,
		logger:           newTestLoggerWithPrefix(t, "cluster"),
		failedCh:         make(chan struct{}),
	}
	c.t = t
	var configuration Configuration

	// Setup the stores and transports
	for i := 0; i < n; i++ {
		dir, err := ioutil.TempDir("", "raft")
		if err != nil {
			c.FailNowf("[ERR] err: %v ", err)
		}

		store := NewInmemStore()
		c.dirs = append(c.dirs, dir)
		c.stores = append(c.stores, store)
		c.fsms = append(c.fsms, &MockFSM{})

		dir2, snap := FileSnapTest(t)
		c.dirs = append(c.dirs, dir2)
		c.snaps = append(c.snaps, snap)

		addr, trans := NewInmemTransport("")
		c.trans = append(c.trans, trans)
		localID := ServerID(fmt.Sprintf("server-%s", addr))
		if conf.ProtocolVersion < 3 {
			localID = ServerID(addr)
		}
		configuration.Servers = append(configuration.Servers, Server{
			Suffrage: Voter,
			ID:       localID,
			Address:  addr,
		})
	}

	// Wire the transports together
	c.FullyConnect()

	// Create all the rafts
	c.startTime = time.Now()
	for i := 0; i < n; i++ {
		logs := c.stores[i]
		store := c.stores[i]
		snap := c.snaps[i]
		trans := c.trans[i]

		peerConf := conf
		peerConf.LocalID = configuration.Servers[i].ID
		peerConf.Logger = newTestLeveledLoggerWithPrefix(t, string(configuration.Servers[i].ID))

		if bootstrap {
			err := BootstrapCluster(peerConf, logs, store, snap, trans, configuration)
			if err != nil {
				c.FailNowf("[ERR] BootstrapCluster failed: %v", err)
			}
		}

		raft, err := NewRaft(peerConf, c.fsms[i], logs, store, snap, trans)
		if err != nil {
			c.FailNowf("[ERR] NewRaft failed: %v", err)
		}

		raft.RegisterObserver(NewObserver(c.observationCh, false, nil))
		if err != nil {
			c.FailNowf("[ERR] RegisterObserver failed: %v", err)
		}
		c.rafts = append(c.rafts, raft)
	}

	return c
}

// See makeCluster. This adds the peers initially to the peer store.
func MakeCluster(n int, t *testing.T, conf *Config) *cluster {
	return makeCluster(n, true, t, conf)
}

// See makeCluster. This doesn't add the peers initially to the peer store.
func MakeClusterNoBootstrap(n int, t *testing.T, conf *Config) *cluster {
	return makeCluster(n, false, t, conf)
}

=======
>>>>>>> 5b841020
func TestRaft_StartStop(t *testing.T) {
	c := MakeCluster(1, t, nil)
	c.Close()
}

func TestRaft_AfterShutdown(t *testing.T) {
	c := MakeCluster(1, t, nil)
	c.Close()
	raft := c.rafts[0]

	// Everything should fail now
	if f := raft.Apply(nil, 0); f.Error() != ErrRaftShutdown {
		c.FailNowf("should be shutdown: %v", f.Error())
	}

	// TODO (slackpad) - Barrier, VerifyLeader, and GetConfiguration can get
	// stuck if the buffered channel consumes the future but things are shut
	// down so they never get processed.
	if f := raft.AddVoter(ServerID("id"), ServerAddress("addr"), 0, 0); f.Error() != ErrRaftShutdown {
		c.FailNowf("should be shutdown: %v", f.Error())
	}
	if f := raft.AddNonvoter(ServerID("id"), ServerAddress("addr"), 0, 0); f.Error() != ErrRaftShutdown {
		c.FailNowf("should be shutdown: %v", f.Error())
	}
	if f := raft.RemoveServer(ServerID("id"), 0, 0); f.Error() != ErrRaftShutdown {
		c.FailNowf("should be shutdown: %v", f.Error())
	}
	if f := raft.DemoteVoter(ServerID("id"), 0, 0); f.Error() != ErrRaftShutdown {
		c.FailNowf("should be shutdown: %v", f.Error())
	}
	if f := raft.Snapshot(); f.Error() != ErrRaftShutdown {
		c.FailNowf("should be shutdown: %v", f.Error())
	}

	// Should be idempotent
	if f := raft.Shutdown(); f.Error() != nil {
		c.FailNowf("shutdown should be idempotent")
	}

}

func TestRaft_LiveBootstrap(t *testing.T) {
	// Make the cluster.
	c := MakeClusterNoBootstrap(3, t, nil)
	defer c.Close()

	// Build the configuration.
	configuration := Configuration{}
	for _, r := range c.rafts {
		server := Server{
			ID:      r.localID,
			Address: r.localAddr,
		}
		configuration.Servers = append(configuration.Servers, server)
	}

	// Bootstrap one of the nodes live.
	boot := c.rafts[0].BootstrapCluster(configuration)
	if err := boot.Error(); err != nil {
		c.FailNowf("bootstrap err: %v", err)
	}

	// Should be one leader.
	c.Followers()
	leader := c.Leader()
	c.EnsureLeader(t, leader.localAddr)

	// Should be able to apply.
	future := leader.Apply([]byte("test"), c.conf.CommitTimeout)
	if err := future.Error(); err != nil {
		c.FailNowf("apply err: %v", err)
	}
	c.WaitForReplication(1)

	// Make sure the live bootstrap fails now that things are started up.
	boot = c.rafts[0].BootstrapCluster(configuration)
	if err := boot.Error(); err != ErrCantBootstrap {
		c.FailNowf("bootstrap should have failed: %v", err)
	}
}

func TestRaft_RecoverCluster_NoState(t *testing.T) {
	c := MakeClusterNoBootstrap(1, t, nil)
	defer c.Close()

	r := c.rafts[0]
	configuration := Configuration{
		Servers: []Server{
			{
				ID:      r.localID,
				Address: r.localAddr,
			},
		},
	}
	err := RecoverCluster(&r.conf, &MockFSM{}, r.logs, r.stable,
		r.snapshots, r.trans, configuration)
	if err == nil || !strings.Contains(err.Error(), "no initial state") {
		c.FailNowf("should have failed for no initial state: %v", err)
	}
}

func TestRaft_RecoverCluster(t *testing.T) {
	// Run with different number of applies which will cover no snapshot and
	// snapshot + log scenarios. By sweeping through the trailing logs value
	// we will also hit the case where we have a snapshot only.
	var err error
	runRecover := func(applies int) {
		conf := inmemConfig(t)
		conf.TrailingLogs = 10
		c := MakeCluster(3, t, conf)
		defer c.Close()

		// Perform some commits.
		c.logger.Debug("running with", "applies", applies)
		leader := c.Leader()
		for i := 0; i < applies; i++ {
			future := leader.Apply([]byte(fmt.Sprintf("test%d", i)), 0)
<<<<<<< HEAD
			if err = future.Error(); err != nil {
				c.FailNowf("[ERR] apply err: %v", err)
=======
			if err := future.Error(); err != nil {
				c.FailNowf("apply err: %v", err)
>>>>>>> 5b841020
			}
		}

		// Snap the configuration.
		future := leader.GetConfiguration()
<<<<<<< HEAD
		if err = future.Error(); err != nil {
			c.FailNowf("[ERR] get configuration err: %v", err)
=======
		if err := future.Error(); err != nil {
			c.FailNowf("get configuration err: %v", err)
>>>>>>> 5b841020
		}
		configuration := future.Configuration()

		// Shut down the cluster.
		for _, sec := range c.rafts {
<<<<<<< HEAD
			if err = sec.Shutdown().Error(); err != nil {
				c.FailNowf("[ERR] shutdown err: %v", err)
=======
			if err := sec.Shutdown().Error(); err != nil {
				c.FailNowf("shutdown err: %v", err)
>>>>>>> 5b841020
			}
		}

		// Recover the cluster. We need to replace the transport and we
		// replace the FSM so no state can carry over.
		for i, r := range c.rafts {
			var before []*SnapshotMeta
			before, err = r.snapshots.List()
			if err != nil {
				c.FailNowf("snapshot list err: %v", err)
			}
			if err = RecoverCluster(&r.conf, &MockFSM{}, r.logs, r.stable,
				r.snapshots, r.trans, configuration); err != nil {
				c.FailNowf("recover err: %v", err)
			}

			// Make sure the recovery looks right.
			var after []*SnapshotMeta
			after, err = r.snapshots.List()
			if err != nil {
				c.FailNowf("snapshot list err: %v", err)
			}
			if len(after) != len(before)+1 {
				c.FailNowf("expected a new snapshot, %d vs. %d", len(before), len(after))
			}
			var first uint64
			first, err = r.logs.FirstIndex()
			if err != nil {
				c.FailNowf("first log index err: %v", err)
			}
			var last uint64
			last, err = r.logs.LastIndex()
			if err != nil {
				c.FailNowf("last log index err: %v", err)
			}
			if first != 0 || last != 0 {
				c.FailNowf("expected empty logs, got %d/%d", first, last)
			}

			// Fire up the recovered Raft instance. We have to patch
			// up the cluster state manually since this is an unusual
			// operation.
			_, trans := NewInmemTransport(r.localAddr)
			var r2 *Raft
			r2, err = NewRaft(&r.conf, &MockFSM{}, r.logs, r.stable, r.snapshots, trans)
			if err != nil {
				c.FailNowf("new raft err: %v", err)
			}
			c.rafts[i] = r2
			c.trans[i] = r2.trans.(*InmemTransport)
			c.fsms[i] = r2.fsm.(*MockFSM)
		}
		c.FullyConnect()
		time.Sleep(c.propagateTimeout)

		// Let things settle and make sure we recovered.
		c.EnsureLeader(t, c.Leader().localAddr)
		c.EnsureSame(t)
		c.EnsureSamePeers(t)
	}
	for applies := 0; applies < 20; applies++ {
		runRecover(applies)
	}
}

func TestRaft_HasExistingState(t *testing.T) {
	var err error
	// Make a cluster.
	c := MakeCluster(2, t, nil)
	defer c.Close()

	// Make a new cluster of 1.
	c1 := MakeClusterNoBootstrap(1, t, nil)

	// Make sure the initial state is clean.
	var hasState bool
	hasState, err = HasExistingState(c1.rafts[0].logs, c1.rafts[0].stable, c1.rafts[0].snapshots)
	if err != nil || hasState {
		c.FailNowf("should not have any existing state, %v", err)
	}

	// Merge clusters.
	c.Merge(c1)
	c.FullyConnect()

	// Join the new node in.
	future := c.Leader().AddVoter(c1.rafts[0].localID, c1.rafts[0].localAddr, 0, 0)
<<<<<<< HEAD
	if err = future.Error(); err != nil {
		c.FailNowf("[ERR] err: %v", err)
=======
	if err := future.Error(); err != nil {
		c.FailNowf("err: %v", err)
>>>>>>> 5b841020
	}

	// Check the FSMs.
	c.EnsureSame(t)

	// Check the peers.
	c.EnsureSamePeers(t)

	// Ensure one leader.
	c.EnsureLeader(t, c.Leader().localAddr)

	// Make sure it's not clean.
	hasState, err = HasExistingState(c1.rafts[0].logs, c1.rafts[0].stable, c1.rafts[0].snapshots)
	if err != nil || !hasState {
		c.FailNowf("should have some existing state, %v", err)
	}
}

func TestRaft_SingleNode(t *testing.T) {
	conf := inmemConfig(t)
	c := MakeCluster(1, t, conf)
	defer c.Close()
	raft := c.rafts[0]

	// Watch leaderCh for change
	select {
	case v := <-raft.LeaderCh():
		if !v {
			c.FailNowf("should become leader")
		}
	case <-time.After(conf.HeartbeatTimeout * 3):
		c.FailNowf("timeout becoming leader")
	}

	// Should be leader
	if s := raft.State(); s != Leader {
		c.FailNowf("expected leader: %v", s)
	}

	// Should be able to apply
	future := raft.Apply([]byte("test"), c.conf.HeartbeatTimeout)
	if err := future.Error(); err != nil {
		c.FailNowf("err: %v", err)
	}

	// Check the response
	if future.Response().(int) != 1 {
		c.FailNowf("bad response: %v", future.Response())
	}

	// Check the index
	if idx := future.Index(); idx == 0 {
		c.FailNowf("bad index: %d", idx)
	}

	// Check that it is applied to the FSM
	if len(getMockFSM(c.fsms[0]).logs) != 1 {
		c.FailNowf("did not apply to FSM!")
	}
}

func TestRaft_TripleNode(t *testing.T) {
	// Make the cluster
	c := MakeCluster(3, t, nil)
	defer c.Close()

	// Should be one leader
	c.Followers()
	leader := c.Leader()
	c.EnsureLeader(t, leader.localAddr)

	// Should be able to apply
	future := leader.Apply([]byte("test"), c.conf.CommitTimeout)
	if err := future.Error(); err != nil {
		c.FailNowf("err: %v", err)
	}
	c.WaitForReplication(1)
}

func TestRaft_LeaderFail(t *testing.T) {
	// Make the cluster
	c := MakeCluster(3, t, nil)
	defer c.Close()

	// Should be one leader
	c.Followers()
	leader := c.Leader()

	// Should be able to apply
	future := leader.Apply([]byte("test"), c.conf.CommitTimeout)
	if err := future.Error(); err != nil {
		c.FailNowf("err: %v", err)
	}
	c.WaitForReplication(1)

	// Disconnect the leader now
	t.Logf("[INFO] Disconnecting %v", leader)
	leaderTerm := leader.getCurrentTerm()
	c.Disconnect(leader.localAddr)

	// Wait for new leader
	limit := time.Now().Add(c.longstopTimeout)
	var newLead *Raft
	for time.Now().Before(limit) && newLead == nil {
		c.WaitEvent(nil, c.conf.CommitTimeout)
		leaders := c.GetInState(Leader)
		if len(leaders) == 1 && leaders[0] != leader {
			newLead = leaders[0]
		}
	}
	if newLead == nil {
		c.FailNowf("expected new leader")
	}

	// Ensure the term is greater
	if newLead.getCurrentTerm() <= leaderTerm {
		c.FailNowf("expected newer term! %d %d (%v, %v)", newLead.getCurrentTerm(), leaderTerm, newLead, leader)
	}

	// Apply should work not work on old leader
	future1 := leader.Apply([]byte("fail"), c.conf.CommitTimeout)

	// Apply should work on newer leader
	future2 := newLead.Apply([]byte("apply"), c.conf.CommitTimeout)

	// Future2 should work
	if err := future2.Error(); err != nil {
		c.FailNowf("err: %v", err)
	}

	// Reconnect the networks
	t.Logf("[INFO] Reconnecting %v", leader)
	c.FullyConnect()

	// Future1 should fail
	if err := future1.Error(); err != ErrLeadershipLost && err != ErrNotLeader {
		c.FailNowf("err: %v", err)
	}

	// Wait for log replication
	c.EnsureSame(t)

	// Check two entries are applied to the FSM
	for _, fsmRaw := range c.fsms {
		fsm := getMockFSM(fsmRaw)
		fsm.Lock()
		if len(fsm.logs) != 2 {
			c.FailNowf("did not apply both to FSM! %v", fsm.logs)
		}
		if bytes.Compare(fsm.logs[0], []byte("test")) != 0 {
			c.FailNowf("first entry should be 'test'")
		}
		if bytes.Compare(fsm.logs[1], []byte("apply")) != 0 {
			c.FailNowf("second entry should be 'apply'")
		}
		fsm.Unlock()
	}
}

func TestRaft_BehindFollower(t *testing.T) {
	// Make the cluster
	c := MakeCluster(3, t, nil)
	defer c.Close()

	// Disconnect one follower
	leader := c.Leader()
	followers := c.Followers()
	behind := followers[0]
	c.Disconnect(behind.localAddr)

	// Commit a lot of things
	var future Future
	for i := 0; i < 100; i++ {
		future = leader.Apply([]byte(fmt.Sprintf("test%d", i)), 0)
	}

	// Wait for the last future to apply
	if err := future.Error(); err != nil {
		c.FailNowf("err: %v", err)
	} else {
		t.Logf("[INFO] Finished apply without behind follower")
	}

	// Check that we have a non zero last contact
	if behind.LastContact().IsZero() {
		c.FailNowf("expected previous contact")
	}

	// Reconnect the behind node
	c.FullyConnect()

	// Ensure all the logs are the same
	c.EnsureSame(t)

	// Ensure one leader
	leader = c.Leader()
	c.EnsureLeader(t, leader.localAddr)
}

func TestRaft_ApplyNonLeader(t *testing.T) {
	// Make the cluster
	c := MakeCluster(3, t, nil)
	defer c.Close()

	// Wait for a leader
	c.Leader()

	// Try to apply to them
	followers := c.GetInState(Follower)
	if len(followers) != 2 {
		c.FailNowf("Expected 2 followers")
	}
	follower := followers[0]

	// Try to apply
	future := follower.Apply([]byte("test"), c.conf.CommitTimeout)
	if future.Error() != ErrNotLeader {
		c.FailNowf("should not apply on follower")
	}

	// Should be cached
	if future.Error() != ErrNotLeader {
		c.FailNowf("should not apply on follower")
	}
}

func TestRaft_ApplyConcurrent(t *testing.T) {
	// Make the cluster
	conf := inmemConfig(t)
	conf.HeartbeatTimeout = 2 * conf.HeartbeatTimeout
	conf.ElectionTimeout = 2 * conf.ElectionTimeout
	c := MakeCluster(3, t, conf)
	defer c.Close()

	// Wait for a leader
	leader := c.Leader()

	// Create a wait group
	const sz = 100
	var group sync.WaitGroup
	group.Add(sz)

	applyF := func(i int) {
		defer group.Done()
		future := leader.Apply([]byte(fmt.Sprintf("test%d", i)), 0)
		if err := future.Error(); err != nil {
			c.Failf("[ERR] err: %v", err)
		}
	}

	// Concurrently apply
	for i := 0; i < sz; i++ {
		go applyF(i)
	}

	// Wait to finish
	doneCh := make(chan struct{})
	go func() {
		group.Wait()
		close(doneCh)
	}()
	select {
	case <-doneCh:
	case <-time.After(c.longstopTimeout):
		c.FailNowf("timeout")
	}

	// If anything failed up to this point then bail now, rather than do a
	// confusing compare.
	if t.Failed() {
		c.FailNowf("One or more of the apply operations failed")
	}

	// Check the FSMs
	c.EnsureSame(t)
}

func TestRaft_ApplyConcurrent_Timeout(t *testing.T) {
	// Make the cluster
	conf := inmemConfig(t)
	conf.CommitTimeout = 1 * time.Millisecond
	conf.HeartbeatTimeout = 2 * conf.HeartbeatTimeout
	conf.ElectionTimeout = 2 * conf.ElectionTimeout
	c := MakeCluster(1, t, conf)
	defer c.Close()

	// Wait for a leader
	leader := c.Leader()

	// Enough enqueues should cause at least one timeout...
	var didTimeout int32
	for i := 0; (i < 5000) && (atomic.LoadInt32(&didTimeout) == 0); i++ {
		go func(i int) {
			future := leader.Apply([]byte(fmt.Sprintf("test%d", i)), time.Microsecond)
			if future.Error() == ErrEnqueueTimeout {
				atomic.StoreInt32(&didTimeout, 1)
			}
		}(i)

		// Give the leader loop some other things to do in order to
		// increase the odds of a timeout.
		if i%5 == 0 {
			leader.VerifyLeader()
		}
	}

	// Loop until we see a timeout, or give up.
	limit := time.Now().Add(c.longstopTimeout)
	for time.Now().Before(limit) {
		if atomic.LoadInt32(&didTimeout) != 0 {
			return
		}
		c.WaitEvent(nil, c.propagateTimeout)
	}
	c.FailNowf("Timeout waiting to detect apply timeouts")
}

func TestRaft_JoinNode(t *testing.T) {
	// Make a cluster
	c := MakeCluster(2, t, nil)
	defer c.Close()

	// Make a new cluster of 1
	c1 := MakeClusterNoBootstrap(1, t, nil)

	// Merge clusters
	c.Merge(c1)
	c.FullyConnect()

	// Join the new node in
	future := c.Leader().AddVoter(c1.rafts[0].localID, c1.rafts[0].localAddr, 0, 0)
	if err := future.Error(); err != nil {
		c.FailNowf("err: %v", err)
	}

	// Ensure one leader
	c.EnsureLeader(t, c.Leader().localAddr)

	// Check the FSMs
	c.EnsureSame(t)

	// Check the peers
	c.EnsureSamePeers(t)
}

func TestRaft_JoinNode_ConfigStore(t *testing.T) {
	// Make a cluster
	conf := inmemConfig(t)
	c := makeCluster(t, &MakeClusterOpts{
		Peers:          1,
		Bootstrap:      true,
		Conf:           conf,
		ConfigStoreFSM: true,
	})
	defer c.Close()

	// Make a new nodes
	c1 := makeCluster(t, &MakeClusterOpts{
		Peers:          1,
		Bootstrap:      false,
		Conf:           conf,
		ConfigStoreFSM: true,
	})
	c2 := makeCluster(t, &MakeClusterOpts{
		Peers:          1,
		Bootstrap:      false,
		Conf:           conf,
		ConfigStoreFSM: true,
	})

	// Merge clusters
	c.Merge(c1)
	c.Merge(c2)
	c.FullyConnect()

	// Join the new node in
	future := c.Leader().AddVoter(c1.rafts[0].localID, c1.rafts[0].localAddr, 0, 0)
	if err := future.Error(); err != nil {
		c.FailNowf("err: %v", err)
	}
	// Join the new node in
	future = c.Leader().AddVoter(c2.rafts[0].localID, c2.rafts[0].localAddr, 0, 0)
	if err := future.Error(); err != nil {
		c.FailNowf("err: %v", err)
	}

	// Ensure one leader
	c.EnsureLeader(t, c.Leader().localAddr)

	// Check the FSMs
	c.EnsureSame(t)

	// Check the peers
	c.EnsureSamePeers(t)

	// Check the fsm holds the correct config logs
	for _, fsmRaw := range c.fsms {
		fsm := getMockFSM(fsmRaw)
		if len(fsm.configurations) != 3 {
			c.FailNowf("unexpected number of configuration changes: %d", len(fsm.configurations))
		}
		if len(fsm.configurations[0].Servers) != 1 {
			c.FailNowf("unexpected number of servers in config change: %v", fsm.configurations[0].Servers)
		}
		if len(fsm.configurations[1].Servers) != 2 {
			c.FailNowf("unexpected number of servers in config change: %v", fsm.configurations[1].Servers)
		}
		if len(fsm.configurations[2].Servers) != 3 {
			c.FailNowf("unexpected number of servers in config change: %v", fsm.configurations[2].Servers)
		}
	}

}

func TestRaft_RemoveFollower(t *testing.T) {
	// Make a cluster
	c := MakeCluster(3, t, nil)
	defer c.Close()

	// Get the leader
	leader := c.Leader()

	// Wait until we have 2 followers
	limit := time.Now().Add(c.longstopTimeout)
	var followers []*Raft
	for time.Now().Before(limit) && len(followers) != 2 {
		c.WaitEvent(nil, c.conf.CommitTimeout)
		followers = c.GetInState(Follower)
	}
	if len(followers) != 2 {
		c.FailNowf("expected two followers: %v", followers)
	}

	// Remove a follower
	follower := followers[0]
	future := leader.RemoveServer(follower.localID, 0, 0)
	if err := future.Error(); err != nil {
		c.FailNowf("err: %v", err)
	}

	// Wait a while
	time.Sleep(c.propagateTimeout)

	// Other nodes should have fewer peers
	if configuration := c.getConfiguration(leader); len(configuration.Servers) != 2 {
		c.FailNowf("too many peers")
	}
	if configuration := c.getConfiguration(followers[1]); len(configuration.Servers) != 2 {
		c.FailNowf("too many peers")
	}
}

func TestRaft_RemoveLeader(t *testing.T) {
	// Make a cluster
	c := MakeCluster(3, t, nil)
	defer c.Close()

	// Get the leader
	leader := c.Leader()

	// Wait until we have 2 followers
	limit := time.Now().Add(c.longstopTimeout)
	var followers []*Raft
	for time.Now().Before(limit) && len(followers) != 2 {
		c.WaitEvent(nil, c.conf.CommitTimeout)
		followers = c.GetInState(Follower)
	}
	if len(followers) != 2 {
		c.FailNowf("expected two followers: %v", followers)
	}

	// Remove the leader
	f := leader.RemoveServer(leader.localID, 0, 0)

	// Wait for the future to complete
	if f.Error() != nil {
		c.FailNowf("RemoveServer() returned error %v", f.Error())
	}

	// Wait a bit for log application
	time.Sleep(c.propagateTimeout)

	// Should have a new leader
	time.Sleep(c.propagateTimeout)
	newLeader := c.Leader()
	if newLeader == leader {
		c.FailNowf("removed leader is still leader")
	}

	// Other nodes should have fewer peers
	if configuration := c.getConfiguration(newLeader); len(configuration.Servers) != 2 {
		c.FailNowf("wrong number of peers %d", len(configuration.Servers))
	}

	// Old leader should be shutdown
	if leader.State() != Shutdown {
		c.FailNowf("old leader should be shutdown")
	}
}

func TestRaft_RemoveLeader_NoShutdown(t *testing.T) {
	// Make a cluster
	conf := inmemConfig(t)
	conf.ShutdownOnRemove = false
	c := MakeCluster(3, t, conf)
	defer c.Close()

	// Get the leader
	c.Followers()
	leader := c.Leader()

	// Remove the leader
	for i := byte(0); i < 100; i++ {
		if i == 80 {
			removeFuture := leader.RemoveServer(leader.localID, 0, 0)
			if err := removeFuture.Error(); err != nil {
				c.FailNowf("err: %v, remove leader failed", err)
			}
		}
		future := leader.Apply([]byte{i}, 0)
		if i > 80 {
			if err := future.Error(); err == nil || err != ErrNotLeader {
				c.FailNowf("err: %v, future entries should fail", err)
			}
		}
	}

	// Wait a while
	time.Sleep(c.propagateTimeout)

	// Should have a new leader
	newLeader := c.Leader()

	// Wait a bit for log application
	time.Sleep(c.propagateTimeout)

	// Other nodes should have pulled the leader.
	configuration := c.getConfiguration(newLeader)
	if len(configuration.Servers) != 2 {
		c.FailNowf("too many peers")
	}
	if hasVote(configuration, leader.localID) {
		c.FailNowf("old leader should no longer have a vote")
	}

	// Old leader should be a follower.
	if leader.State() != Follower {
		c.FailNowf("leader should be follower")
	}

	// Old leader should not include itself in its peers.
	configuration = c.getConfiguration(leader)
	if len(configuration.Servers) != 2 {
		c.FailNowf("too many peers")
	}
	if hasVote(configuration, leader.localID) {
		c.FailNowf("old leader should no longer have a vote")
	}

	// Other nodes should have the same state
	c.EnsureSame(t)
}

func TestRaft_RemoveFollower_SplitCluster(t *testing.T) {
	// Make a cluster.
	conf := inmemConfig(t)
	c := MakeCluster(4, t, conf)
	defer c.Close()

	// Wait for a leader to get elected.
	leader := c.Leader()

	// Wait to make sure knowledge of the 4th server is known to all the
	// peers.
	numServers := 0
	limit := time.Now().Add(c.longstopTimeout)
	for time.Now().Before(limit) && numServers != 4 {
		time.Sleep(c.propagateTimeout)
		configuration := c.getConfiguration(leader)
		numServers = len(configuration.Servers)
	}
	if numServers != 4 {
		c.FailNowf("Leader should have 4 servers, got %d", numServers)
	}
	c.EnsureSamePeers(t)

	// Isolate two of the followers.
	followers := c.Followers()
	if len(followers) != 3 {
		c.FailNowf("Expected 3 followers, got %d", len(followers))
	}
	c.Partition([]ServerAddress{followers[0].localAddr, followers[1].localAddr})

	// Try to remove the remaining follower that was left with the leader.
	future := leader.RemoveServer(followers[2].localID, 0, 0)
	if err := future.Error(); err == nil {
		c.FailNowf("Should not have been able to make peer change")
	}
}

func TestRaft_AddKnownPeer(t *testing.T) {
	// Make a cluster
	c := MakeCluster(3, t, nil)
	defer c.Close()

	// Get the leader
	leader := c.Leader()
	followers := c.GetInState(Follower)

	configReq := &configurationsFuture{}
	configReq.init()
	leader.configurationsCh <- configReq
	if err := configReq.Error(); err != nil {
		c.FailNowf("err: %v", err)
	}
	startingConfig := configReq.configurations.committed
	startingConfigIdx := configReq.configurations.committedIndex

	// Add a follower
	future := leader.AddVoter(followers[0].localID, followers[0].localAddr, 0, 0)
	if err := future.Error(); err != nil {
		c.FailNowf("AddVoter() err: %v", err)
	}
	configReq = &configurationsFuture{}
	configReq.init()
	leader.configurationsCh <- configReq
	if err := configReq.Error(); err != nil {
		c.FailNowf("err: %v", err)
	}
	newConfig := configReq.configurations.committed
	newConfigIdx := configReq.configurations.committedIndex
	if newConfigIdx <= startingConfigIdx {
		c.FailNowf("AddVoter should have written a new config entry, but configurations.commitedIndex still %d", newConfigIdx)
	}
	if !reflect.DeepEqual(newConfig, startingConfig) {
		c.FailNowf("[ERR} AddVoter with existing peer shouldn't have changed config, was %#v, but now %#v", startingConfig, newConfig)
	}
}

func TestRaft_RemoveUnknownPeer(t *testing.T) {
	// Make a cluster
	c := MakeCluster(3, t, nil)
	defer c.Close()

	// Get the leader
	leader := c.Leader()
	configReq := &configurationsFuture{}
	configReq.init()
	leader.configurationsCh <- configReq
	if err := configReq.Error(); err != nil {
		c.FailNowf("err: %v", err)
	}
	startingConfig := configReq.configurations.committed
	startingConfigIdx := configReq.configurations.committedIndex

	// Remove unknown
	future := leader.RemoveServer(ServerID(NewInmemAddr()), 0, 0)

	// nothing to do, should be a new config entry that's the same as before
	if err := future.Error(); err != nil {
		c.FailNowf("RemoveServer() err: %v", err)
	}
	configReq = &configurationsFuture{}
	configReq.init()
	leader.configurationsCh <- configReq
	if err := configReq.Error(); err != nil {
		c.FailNowf("err: %v", err)
	}
	newConfig := configReq.configurations.committed
	newConfigIdx := configReq.configurations.committedIndex
	if newConfigIdx <= startingConfigIdx {
		c.FailNowf("RemoveServer should have written a new config entry, but configurations.commitedIndex still %d", newConfigIdx)
	}
	if !reflect.DeepEqual(newConfig, startingConfig) {
		c.FailNowf("[ERR} RemoveServer with unknown peer shouldn't of changed config, was %#v, but now %#v", startingConfig, newConfig)
	}
}

func TestRaft_SnapshotRestore(t *testing.T) {
	// Make the cluster
	conf := inmemConfig(t)
	conf.TrailingLogs = 10
	c := MakeCluster(1, t, conf)
	defer c.Close()

	// Commit a lot of things
	leader := c.Leader()
	var future Future
	for i := 0; i < 100; i++ {
		future = leader.Apply([]byte(fmt.Sprintf("test%d", i)), 0)
	}

	// Wait for the last future to apply
	if err := future.Error(); err != nil {
		c.FailNowf("err: %v", err)
	}

	// Take a snapshot
	snapFuture := leader.Snapshot()
	if err := snapFuture.Error(); err != nil {
		c.FailNowf("err: %v", err)
	}

	// Check for snapshot
	snaps, _ := leader.snapshots.List()
	if len(snaps) != 1 {
		c.FailNowf("should have a snapshot")
	}
	snap := snaps[0]

	// Logs should be trimmed
	if idx, _ := leader.logs.FirstIndex(); idx != snap.Index-conf.TrailingLogs+1 {
		c.FailNowf("should trim logs to %d: but is %d", snap.Index-conf.TrailingLogs+1, idx)
	}

	// Shutdown
	shutdown := leader.Shutdown()
	if err := shutdown.Error(); err != nil {
		c.FailNowf("err: %v", err)
	}

	// Restart the Raft
	r := leader
	// Can't just reuse the old transport as it will be closed
	_, trans2 := NewInmemTransport(r.trans.LocalAddr())
	r, err := NewRaft(&r.conf, r.fsm, r.logs, r.stable, r.snapshots, trans2)
	if err != nil {
		c.FailNowf("err: %v", err)
	}
	c.rafts[0] = r

	// We should have restored from the snapshot!
	if last := r.getLastApplied(); last != snap.Index {
		c.FailNowf("bad last index: %d, expecting %d", last, snap.Index)
	}
}

// TODO: Need a test that has a previous format Snapshot and check that it can
// be read/installed on the new code.

// TODO: Need a test to process old-style entries in the Raft log when starting
// up.

func TestRaft_NoRestoreOnStart(t *testing.T) {
	conf := inmemConfig(t)
	conf.TrailingLogs = 10
	conf.NoSnapshotRestoreOnStart = true
	c := MakeCluster(1, t, conf)

	// Commit a lot of things.
	leader := c.Leader()
	var future Future
	for i := 0; i < 100; i++ {
		future = leader.Apply([]byte(fmt.Sprintf("test%d", i)), 0)
	}

	// Wait for the last future to apply
	if err := future.Error(); err != nil {
		c.FailNowf("err: %v", err)
	}

	// Take a snapshot.
	snapFuture := leader.Snapshot()
	if err := snapFuture.Error(); err != nil {
		c.FailNowf("err: %v", err)
	}

	// Shutdown.
	shutdown := leader.Shutdown()
	if err := shutdown.Error(); err != nil {
		c.FailNowf("err: %v", err)
	}

	_, trans := NewInmemTransport(leader.localAddr)
	newFSM := &MockFSM{}
	_, err := NewRaft(&leader.conf, newFSM, leader.logs, leader.stable, leader.snapshots, trans)
	if err != nil {
		c.FailNowf("err: %v", err)
	}

	if len(newFSM.logs) != 0 {
		c.FailNowf("expected empty FSM, got %v", newFSM)
	}
}

func TestRaft_SnapshotRestore_PeerChange(t *testing.T) {
	var err error
	// Make the cluster.
	conf := inmemConfig(t)
	conf.ProtocolVersion = 1
	conf.TrailingLogs = 10
	c := MakeCluster(3, t, conf)
	defer c.Close()

	// Commit a lot of things.
	leader := c.Leader()
	var future Future
	for i := 0; i < 100; i++ {
		future = leader.Apply([]byte(fmt.Sprintf("test%d", i)), 0)
	}

	// Wait for the last future to apply
<<<<<<< HEAD
	if err = future.Error(); err != nil {
		c.FailNowf("[ERR] err: %v", err)
=======
	if err := future.Error(); err != nil {
		c.FailNowf("err: %v", err)
>>>>>>> 5b841020
	}

	// Take a snapshot.
	snapFuture := leader.Snapshot()
<<<<<<< HEAD
	if err = snapFuture.Error(); err != nil {
		c.FailNowf("[ERR] err: %v", err)
=======
	if err := snapFuture.Error(); err != nil {
		c.FailNowf("err: %v", err)
>>>>>>> 5b841020
	}

	// Shutdown.
	shutdown := leader.Shutdown()
<<<<<<< HEAD
	if err = shutdown.Error(); err != nil {
		c.FailNowf("[ERR] err: %v", err)
=======
	if err := shutdown.Error(); err != nil {
		c.FailNowf("err: %v", err)
>>>>>>> 5b841020
	}

	// Make a separate cluster.
	c2 := MakeClusterNoBootstrap(2, t, conf)
	defer c2.Close()

	// Kill the old cluster.
	for _, sec := range c.rafts {
		if sec != leader {
<<<<<<< HEAD
			if err = sec.Shutdown().Error(); err != nil {
				c.FailNowf("[ERR] shutdown err: %v", err)
=======
			if err := sec.Shutdown().Error(); err != nil {
				c.FailNowf("shutdown err: %v", err)
>>>>>>> 5b841020
			}
		}
	}

	// Restart the Raft with new peers.
	r := leader

	// Gather the new peer address list.
	var peers []string
	peers = append(peers, fmt.Sprintf("%q", leader.trans.LocalAddr()))
	for _, sec := range c2.rafts {
		peers = append(peers, fmt.Sprintf("%q", sec.trans.LocalAddr()))
	}
	content := []byte(fmt.Sprintf("[%s]", strings.Join(peers, ",")))

	// Perform a manual recovery on the cluster.
	base, err := ioutil.TempDir("", "")
	if err != nil {
		c.FailNowf("err: %v", err)
	}
	defer os.RemoveAll(base)
	peersFile := filepath.Join(base, "peers.json")
<<<<<<< HEAD
	if err = ioutil.WriteFile(peersFile, content, 0666); err != nil {
		c.FailNowf("[ERR] err: %v", err)
=======
	if err := ioutil.WriteFile(peersFile, content, 0666); err != nil {
		c.FailNowf("err: %v", err)
>>>>>>> 5b841020
	}
	configuration, err := ReadPeersJSON(peersFile)
	if err != nil {
		c.FailNowf("err: %v", err)
	}
	if err = RecoverCluster(&r.conf, &MockFSM{}, r.logs, r.stable,
		r.snapshots, r.trans, configuration); err != nil {
		c.FailNowf("err: %v", err)
	}

	// Can't just reuse the old transport as it will be closed. We also start
	// with a fresh FSM for good measure so no state can carry over.
	_, trans := NewInmemTransport(r.localAddr)
	r, err = NewRaft(&r.conf, &MockFSM{}, r.logs, r.stable, r.snapshots, trans)
	if err != nil {
		c.FailNowf("err: %v", err)
	}
	c.rafts[0] = r
	c2.rafts = append(c2.rafts, r)
	c2.trans = append(c2.trans, r.trans.(*InmemTransport))
	c2.fsms = append(c2.fsms, r.fsm.(*MockFSM))
	c2.FullyConnect()

	// Wait a while.
	time.Sleep(c.propagateTimeout)

	// Ensure we elect a leader, and that we replicate to our new followers.
	c2.EnsureSame(t)

	// We should have restored from the snapshot! Note that there's one
	// index bump from the noop the leader tees up when it takes over.
	if last := r.getLastApplied(); last != 103 {
		c.FailNowf("bad last: %v", last)
	}

	// Check the peers.
	c2.EnsureSamePeers(t)
}

func TestRaft_AutoSnapshot(t *testing.T) {
	// Make the cluster
	conf := inmemConfig(t)
	conf.SnapshotInterval = conf.CommitTimeout * 2
	conf.SnapshotThreshold = 50
	conf.TrailingLogs = 10
	c := MakeCluster(1, t, conf)
	defer c.Close()

	// Commit a lot of things
	leader := c.Leader()
	var future Future
	for i := 0; i < 100; i++ {
		future = leader.Apply([]byte(fmt.Sprintf("test%d", i)), 0)
	}

	// Wait for the last future to apply
	if err := future.Error(); err != nil {
		c.FailNowf("err: %v", err)
	}

	// Wait for a snapshot to happen
	time.Sleep(c.propagateTimeout)

	// Check for snapshot
	if snaps, _ := leader.snapshots.List(); len(snaps) == 0 {
		c.FailNowf("should have a snapshot")
	}
}

func TestRaft_UserSnapshot(t *testing.T) {
	// Make the cluster.
	conf := inmemConfig(t)
	conf.SnapshotThreshold = 50
	conf.TrailingLogs = 10
	c := MakeCluster(1, t, conf)
	defer c.Close()

	// With nothing committed, asking for a snapshot should return an error.
	leader := c.Leader()
	if err := leader.Snapshot().Error(); err != ErrNothingNewToSnapshot {
		c.FailNowf("Request for Snapshot failed: %v", err)
	}

	// Commit some things.
	var future Future
	for i := 0; i < 10; i++ {
		future = leader.Apply([]byte(fmt.Sprintf("test %d", i)), 0)
	}
	if err := future.Error(); err != nil {
		c.FailNowf("Error Apply new log entries: %v", err)
	}

	// Now we should be able to ask for a snapshot without getting an error.
	if err := leader.Snapshot().Error(); err != nil {
		c.FailNowf("Request for Snapshot failed: %v", err)
	}

	// Check for snapshot
	if snaps, _ := leader.snapshots.List(); len(snaps) == 0 {
		c.FailNowf("should have a snapshot")
	}
}

// snapshotAndRestore does a snapshot and restore sequence and applies the given
// offset to the snapshot index, so we can try out different situations.
func snapshotAndRestore(t *testing.T, offset uint64) {
	// Make the cluster.
	conf := inmemConfig(t)
	c := MakeCluster(3, t, conf)
	defer c.Close()

	// Wait for things to get stable and commit some things.
	leader := c.Leader()
	var future Future
	for i := 0; i < 10; i++ {
		future = leader.Apply([]byte(fmt.Sprintf("test %d", i)), 0)
	}
	if err := future.Error(); err != nil {
		c.FailNowf("Error Apply new log entries: %v", err)
	}

	// Take a snapshot.
	snap := leader.Snapshot()
	if err := snap.Error(); err != nil {
		c.FailNowf("Request for Snapshot failed: %v", err)
	}

	// Commit some more things.
	for i := 10; i < 20; i++ {
		future = leader.Apply([]byte(fmt.Sprintf("test %d", i)), 0)
	}
	if err := future.Error(); err != nil {
		c.FailNowf("Error Apply new log entries: %v", err)
	}

	// Get the last index before the restore.
	preIndex := leader.getLastIndex()

	// Restore the snapshot, twiddling the index with the offset.
	meta, reader, err := snap.Open()
	meta.Index += offset
	if err != nil {
		c.FailNowf("Snapshot open failed: %v", err)
	}
	defer reader.Close()
	if err := leader.Restore(meta, reader, 5*time.Second); err != nil {
		c.FailNowf("Restore failed: %v", err)
	}

	// Make sure the index was updated correctly. We add 2 because we burn
	// an index to create a hole, and then we apply a no-op after the
	// restore.
	var expected uint64
	if meta.Index < preIndex {
		expected = preIndex + 2
	} else {
		expected = meta.Index + 2
	}
	lastIndex := leader.getLastIndex()
	if lastIndex != expected {
		c.FailNowf("Index was not updated correctly: %d vs. %d", lastIndex, expected)
	}

	// Ensure all the logs are the same and that we have everything that was
	// part of the original snapshot, and that the contents after were
	// reverted.
	c.EnsureSame(t)
	fsm := getMockFSM(c.fsms[0])
	fsm.Lock()
	if len(fsm.logs) != 10 {
		c.FailNowf("Log length bad: %d", len(fsm.logs))
	}
	for i, entry := range fsm.logs {
		expected := []byte(fmt.Sprintf("test %d", i))
		if bytes.Compare(entry, expected) != 0 {
			c.FailNowf("Log entry bad: %v", entry)
		}
	}
	fsm.Unlock()

	// Commit some more things.
	for i := 20; i < 30; i++ {
		future = leader.Apply([]byte(fmt.Sprintf("test %d", i)), 0)
	}
	if err := future.Error(); err != nil {
		c.FailNowf("Error Apply new log entries: %v", err)
	}
	c.EnsureSame(t)
}

func TestRaft_UserRestore(t *testing.T) {
	// Snapshots from the past.
	snapshotAndRestore(t, 0)
	snapshotAndRestore(t, 1)
	snapshotAndRestore(t, 2)

	// Snapshots from the future.
	snapshotAndRestore(t, 100)
	snapshotAndRestore(t, 1000)
	snapshotAndRestore(t, 10000)
}

func TestRaft_SendSnapshotFollower(t *testing.T) {
	// Make the cluster
	conf := inmemConfig(t)
	conf.TrailingLogs = 10
	c := MakeCluster(3, t, conf)
	defer c.Close()

	// Disconnect one follower
	followers := c.Followers()
	leader := c.Leader()
	behind := followers[0]
	c.Disconnect(behind.localAddr)

	// Commit a lot of things
	var future Future
	for i := 0; i < 100; i++ {
		future = leader.Apply([]byte(fmt.Sprintf("test%d", i)), 0)
	}

	// Wait for the last future to apply
	if err := future.Error(); err != nil {
		c.FailNowf("err: %v", err)
	} else {
		t.Logf("[INFO] Finished apply without behind follower")
	}

	// Snapshot, this will truncate logs!
	for _, r := range c.rafts {
		future = r.Snapshot()
		// the disconnected node will have nothing to snapshot, so that's expected
		if err := future.Error(); err != nil && err != ErrNothingNewToSnapshot {
			c.FailNowf("err: %v", err)
		}
	}

	// Reconnect the behind node
	c.FullyConnect()

	// Ensure all the logs are the same
	c.EnsureSame(t)
}

func TestRaft_SendSnapshotAndLogsFollower(t *testing.T) {
	// Make the cluster
	conf := inmemConfig(t)
	conf.TrailingLogs = 10
	c := MakeCluster(3, t, conf)
	defer c.Close()

	// Disconnect one follower
	followers := c.Followers()
	leader := c.Leader()
	behind := followers[0]
	c.Disconnect(behind.localAddr)

	// Commit a lot of things
	var future Future
	for i := 0; i < 100; i++ {
		future = leader.Apply([]byte(fmt.Sprintf("test%d", i)), 0)
	}

	// Wait for the last future to apply
	if err := future.Error(); err != nil {
		c.FailNowf("err: %v", err)
	} else {
		t.Logf("[INFO] Finished apply without behind follower")
	}

	// Snapshot, this will truncate logs!
	for _, r := range c.rafts {
		future = r.Snapshot()
		// the disconnected node will have nothing to snapshot, so that's expected
		if err := future.Error(); err != nil && err != ErrNothingNewToSnapshot {
			c.FailNowf("err: %v", err)
		}
	}

	// Commit more logs past the snapshot.
	for i := 100; i < 200; i++ {
		future = leader.Apply([]byte(fmt.Sprintf("test%d", i)), 0)
	}

	// Wait for the last future to apply
	if err := future.Error(); err != nil {
		c.FailNowf("err: %v", err)
	} else {
		t.Logf("[INFO] Finished apply without behind follower")
	}

	// Reconnect the behind node
	c.FullyConnect()

	// Ensure all the logs are the same
	c.EnsureSame(t)
}

func TestRaft_ReJoinFollower(t *testing.T) {
	// Enable operation after a remove.
	conf := inmemConfig(t)
	conf.ShutdownOnRemove = false
	c := MakeCluster(3, t, conf)
	defer c.Close()

	// Get the leader.
	leader := c.Leader()

	// Wait until we have 2 followers.
	limit := time.Now().Add(c.longstopTimeout)
	var followers []*Raft
	for time.Now().Before(limit) && len(followers) != 2 {
		c.WaitEvent(nil, c.conf.CommitTimeout)
		followers = c.GetInState(Follower)
	}
	if len(followers) != 2 {
		c.FailNowf("expected two followers: %v", followers)
	}

	// Remove a follower.
	follower := followers[0]
	future := leader.RemoveServer(follower.localID, 0, 0)
	if err := future.Error(); err != nil {
		c.FailNowf("err: %v", err)
	}

	// Other nodes should have fewer peers.
	time.Sleep(c.propagateTimeout)
	if configuration := c.getConfiguration(leader); len(configuration.Servers) != 2 {
		c.FailNowf("too many peers: %v", configuration)
	}
	if configuration := c.getConfiguration(followers[1]); len(configuration.Servers) != 2 {
		c.FailNowf("too many peers: %v", configuration)
	}

	// Get the leader. We can't use the normal stability checker here because
	// the removed server will be trying to run an election but will be
	// ignored. The stability check will think this is off nominal because
	// the RequestVote RPCs won't stop firing.
	limit = time.Now().Add(c.longstopTimeout)
	var leaders []*Raft
	for time.Now().Before(limit) && len(leaders) != 1 {
		c.WaitEvent(nil, c.conf.CommitTimeout)
		leaders, _ = c.pollState(Leader)
	}
	if len(leaders) != 1 {
		c.FailNowf("expected a leader")
	}
	leader = leaders[0]

	// Rejoin. The follower will have a higher term than the leader,
	// this will cause the leader to step down, and a new round of elections
	// to take place. We should eventually re-stabilize.
	future = leader.AddVoter(follower.localID, follower.localAddr, 0, 0)
	if err := future.Error(); err != nil && err != ErrLeadershipLost {
		c.FailNowf("err: %v", err)
	}

	// We should level back up to the proper number of peers. We add a
	// stability check here to make sure the cluster gets to a state where
	// there's a solid leader.
	leader = c.Leader()
	if configuration := c.getConfiguration(leader); len(configuration.Servers) != 3 {
		c.FailNowf("missing peers: %v", configuration)
	}
	if configuration := c.getConfiguration(followers[1]); len(configuration.Servers) != 3 {
		c.FailNowf("missing peers: %v", configuration)
	}

	// Should be a follower now.
	if follower.State() != Follower {
		c.FailNowf("bad state: %v", follower.State())
	}
}

func TestRaft_LeaderLeaseExpire(t *testing.T) {
	// Make a cluster
	conf := inmemConfig(t)
	c := MakeCluster(2, t, conf)
	defer c.Close()

	// Get the leader
	leader := c.Leader()

	// Wait until we have a followers
	limit := time.Now().Add(c.longstopTimeout)
	var followers []*Raft
	for time.Now().Before(limit) && len(followers) != 1 {
		c.WaitEvent(nil, c.conf.CommitTimeout)
		followers = c.GetInState(Follower)
	}
	if len(followers) != 1 {
		c.FailNowf("expected a followers: %v", followers)
	}

	// Disconnect the follower now
	follower := followers[0]
	t.Logf("[INFO] Disconnecting %v", follower)
	c.Disconnect(follower.localAddr)

	// Watch the leaderCh
	select {
	case v := <-leader.LeaderCh():
		if v {
			c.FailNowf("should step down as leader")
		}
	case <-time.After(conf.LeaderLeaseTimeout * 2):
		c.FailNowf("timeout stepping down as leader")
	}

	// Ensure the last contact of the leader is non-zero
	if leader.LastContact().IsZero() {
		c.FailNowf("expected non-zero contact time")
	}

	// Should be no leaders
	if len(c.GetInState(Leader)) != 0 {
		c.FailNowf("expected step down")
	}

	// Verify no further contact
	last := follower.LastContact()
	time.Sleep(c.propagateTimeout)

	// Check that last contact has not changed
	if last != follower.LastContact() {
		c.FailNowf("unexpected further contact")
	}

	// Ensure both have cleared their leader
	if l := leader.Leader(); l != "" {
		c.FailNowf("bad: %v", l)
	}
	if l := follower.Leader(); l != "" {
		c.FailNowf("bad: %v", l)
	}
}

func TestRaft_Barrier(t *testing.T) {
	// Make the cluster
	c := MakeCluster(3, t, nil)
	defer c.Close()

	// Get the leader
	leader := c.Leader()

	// Commit a lot of things
	for i := 0; i < 100; i++ {
		leader.Apply([]byte(fmt.Sprintf("test%d", i)), 0)
	}

	// Wait for a barrier complete
	barrier := leader.Barrier(0)

	// Wait for the barrier future to apply
	if err := barrier.Error(); err != nil {
		c.FailNowf("err: %v", err)
	}

	// Ensure all the logs are the same
	c.EnsureSame(t)
	if len(getMockFSM(c.fsms[0]).logs) != 100 {
		c.FailNowf("Bad log length")
	}
}

func TestRaft_VerifyLeader(t *testing.T) {
	// Make the cluster
	c := MakeCluster(3, t, nil)
	defer c.Close()

	// Get the leader
	leader := c.Leader()

	// Verify we are leader
	verify := leader.VerifyLeader()

	// Wait for the verify to apply
	if err := verify.Error(); err != nil {
		c.FailNowf("err: %v", err)
	}
}

func TestRaft_VerifyLeader_Single(t *testing.T) {
	// Make the cluster
	c := MakeCluster(1, t, nil)
	defer c.Close()

	// Get the leader
	leader := c.Leader()

	// Verify we are leader
	verify := leader.VerifyLeader()

	// Wait for the verify to apply
	if err := verify.Error(); err != nil {
		c.FailNowf("err: %v", err)
	}
}

func TestRaft_VerifyLeader_Fail(t *testing.T) {
	// Make a cluster
	conf := inmemConfig(t)
	c := MakeCluster(2, t, conf)
	defer c.Close()

	// Get the leader
	leader := c.Leader()

	// Wait until we have a followers
	followers := c.Followers()

	// Force follower to different term
	follower := followers[0]
	follower.setCurrentTerm(follower.getCurrentTerm() + 1)

	// Verify we are leader
	verify := leader.VerifyLeader()

	// Wait for the leader to step down
	if err := verify.Error(); err != ErrNotLeader && err != ErrLeadershipLost {
		c.FailNowf("err: %v", err)
	}

	// Ensure the known leader is cleared
	if l := leader.Leader(); l != "" {
		c.FailNowf("bad: %v", l)
	}
}

func TestRaft_VerifyLeader_PartialConnect(t *testing.T) {
	// Make a cluster
	conf := inmemConfig(t)
	c := MakeCluster(3, t, conf)
	defer c.Close()

	// Get the leader
	leader := c.Leader()

	// Wait until we have a followers
	limit := time.Now().Add(c.longstopTimeout)
	var followers []*Raft
	for time.Now().Before(limit) && len(followers) != 2 {
		c.WaitEvent(nil, c.conf.CommitTimeout)
		followers = c.GetInState(Follower)
	}
	if len(followers) != 2 {
		c.FailNowf("expected two followers but got: %v", followers)
	}

	// Force partial disconnect
	follower := followers[0]
	t.Logf("[INFO] Disconnecting %v", follower)
	c.Disconnect(follower.localAddr)

	// Verify we are leader
	verify := leader.VerifyLeader()

	// Wait for the leader to step down
	if err := verify.Error(); err != nil {
		c.FailNowf("err: %v", err)
	}
}

func TestRaft_StartAsLeader(t *testing.T) {
	conf := inmemConfig(t)
	conf.StartAsLeader = true
	c := MakeCluster(1, t, conf)
	defer c.Close()
	raft := c.rafts[0]

	// Watch leaderCh for change
	select {
	case v := <-raft.LeaderCh():
		if !v {
			c.FailNowf("should become leader")
		}
	case <-time.After(c.conf.HeartbeatTimeout * 4):
		// Longer than you think as possibility of multiple elections
		c.FailNowf("timeout becoming leader")
	}

	// Should be leader
	if s := raft.State(); s != Leader {
		c.FailNowf("expected leader: %v", s)
	}

	// Should be able to apply
	future := raft.Apply([]byte("test"), c.conf.CommitTimeout)
	if err := future.Error(); err != nil {
		c.FailNowf("err: %v", err)
	}

	// Check the response
	if future.Response().(int) != 1 {
		c.FailNowf("bad response: %v", future.Response())
	}

	// Check the index
	if idx := future.Index(); idx == 0 {
		c.FailNowf("bad index: %d", idx)
	}

	// Check that it is applied to the FSM
	if len(getMockFSM(c.fsms[0]).logs) != 1 {
		c.FailNowf("did not apply to FSM!")
	}
}

func TestRaft_NotifyCh(t *testing.T) {
	ch := make(chan bool, 1)
	conf := inmemConfig(t)
	conf.NotifyCh = ch
	c := MakeCluster(1, t, conf)
	defer c.Close()

	// Watch leaderCh for change
	select {
	case v := <-ch:
		if !v {
			c.FailNowf("should become leader")
		}
	case <-time.After(conf.HeartbeatTimeout * 8):
		c.FailNowf("timeout becoming leader")
	}

	// Close the cluster
	c.Close()

	// Watch leaderCh for change
	select {
	case v := <-ch:
		if v {
			c.FailNowf("should step down as leader")
		}
	case <-time.After(conf.HeartbeatTimeout * 6):
		c.FailNowf("timeout on step down as leader")
	}
}

func TestRaft_Voting(t *testing.T) {
	c := MakeCluster(3, t, nil)
	defer c.Close()
	followers := c.Followers()
	ldr := c.Leader()
	ldrT := c.trans[c.IndexOf(ldr)]

	reqVote := RequestVoteRequest{
		RPCHeader:          ldr.getRPCHeader(),
		Term:               ldr.getCurrentTerm() + 10,
		Candidate:          ldrT.EncodePeer(ldr.localID, ldr.localAddr),
		LastLogIndex:       ldr.LastIndex(),
		LastLogTerm:        ldr.getCurrentTerm(),
		LeadershipTransfer: false,
	}
	// a follower that thinks there's a leader should vote for that leader.
	var resp RequestVoteResponse
	if err := ldrT.RequestVote(followers[0].localID, followers[0].localAddr, &reqVote, &resp); err != nil {
		c.FailNowf("RequestVote RPC failed %v", err)
	}
	if !resp.Granted {
		c.FailNowf("expected vote to be granted, but wasn't %+v", resp)
	}
	// a follower that thinks there's a leader shouldn't vote for a different candidate
	reqVote.Candidate = ldrT.EncodePeer(followers[0].localID, followers[0].localAddr)
	if err := ldrT.RequestVote(followers[1].localID, followers[1].localAddr, &reqVote, &resp); err != nil {
		c.FailNowf("RequestVote RPC failed %v", err)
	}
	if resp.Granted {
		c.FailNowf("expected vote not to be granted, but was %+v", resp)
	}
	// a follower that thinks there's a leader, but the request has the leadership transfer flag, should
	// vote for a different candidate
	reqVote.LeadershipTransfer = true
	reqVote.Candidate = ldrT.EncodePeer(followers[0].localID, followers[0].localAddr)
	if err := ldrT.RequestVote(followers[1].localID, followers[1].localAddr, &reqVote, &resp); err != nil {
		c.FailNowf("RequestVote RPC failed %v", err)
	}
	if !resp.Granted {
		c.FailNowf("expected vote to be granted, but wasn't %+v", resp)
	}
}

func TestRaft_ProtocolVersion_RejectRPC(t *testing.T) {
	c := MakeCluster(3, t, nil)
	defer c.Close()
	followers := c.Followers()
	ldr := c.Leader()
	ldrT := c.trans[c.IndexOf(ldr)]

	reqVote := RequestVoteRequest{
		RPCHeader: RPCHeader{
			ProtocolVersion: ProtocolVersionMax + 1,
		},
		Term:         ldr.getCurrentTerm() + 10,
		Candidate:    ldrT.EncodePeer(ldr.localID, ldr.localAddr),
		LastLogIndex: ldr.LastIndex(),
		LastLogTerm:  ldr.getCurrentTerm(),
	}

	// Reject a message from a future version we don't understand.
	var resp RequestVoteResponse
	err := ldrT.RequestVote(followers[0].localID, followers[0].localAddr, &reqVote, &resp)
	if err == nil || !strings.Contains(err.Error(), "protocol version") {
		c.FailNowf("expected RPC to get rejected: %v", err)
	}

	// Reject a message that's too old.
	reqVote.RPCHeader.ProtocolVersion = followers[0].protocolVersion - 2
	err = ldrT.RequestVote(followers[0].localID, followers[0].localAddr, &reqVote, &resp)
	if err == nil || !strings.Contains(err.Error(), "protocol version") {
		c.FailNowf("expected RPC to get rejected: %v", err)
	}
}

func TestRaft_ProtocolVersion_Upgrade_1_2(t *testing.T) {
	// Make a cluster back on protocol version 1.
	conf := inmemConfig(t)
	conf.ProtocolVersion = 1
	c := MakeCluster(2, t, conf)
	defer c.Close()

	// Set up another server speaking protocol version 2.
	conf = inmemConfig(t)
	conf.ProtocolVersion = 2
	c1 := MakeClusterNoBootstrap(1, t, conf)

	// Merge clusters.
	c.Merge(c1)
	c.FullyConnect()

	// Make sure the new ID-based operations aren't supported in the old
	// protocol.
	future := c.Leader().AddNonvoter(c1.rafts[0].localID, c1.rafts[0].localAddr, 0, 1*time.Second)
	if err := future.Error(); err != ErrUnsupportedProtocol {
		c.FailNowf("err: %v", err)
	}
	future = c.Leader().DemoteVoter(c1.rafts[0].localID, 0, 1*time.Second)
	if err := future.Error(); err != ErrUnsupportedProtocol {
		c.FailNowf("err: %v", err)
	}

	// Now do the join using the old address-based API.
	if future := c.Leader().AddPeer(c1.rafts[0].localAddr); future.Error() != nil {
		c.FailNowf("err: %v", future.Error())
	}

	// Sanity check the cluster.
	c.EnsureSame(t)
	c.EnsureSamePeers(t)
	c.EnsureLeader(t, c.Leader().localAddr)

	// Now do the remove using the old address-based API.
	if future := c.Leader().RemovePeer(c1.rafts[0].localAddr); future.Error() != nil {
		c.FailNowf("err: %v", future.Error())
	}
}

func TestRaft_ProtocolVersion_Upgrade_2_3(t *testing.T) {
	// Make a cluster back on protocol version 2.
	conf := inmemConfig(t)
	conf.ProtocolVersion = 2
	c := MakeCluster(2, t, conf)
	defer c.Close()
	oldAddr := c.Followers()[0].localAddr

	// Set up another server speaking protocol version 3.
	conf = inmemConfig(t)
	conf.ProtocolVersion = 3
	c1 := MakeClusterNoBootstrap(1, t, conf)

	// Merge clusters.
	c.Merge(c1)
	c.FullyConnect()

	// Use the new ID-based API to add the server with its ID.
	future := c.Leader().AddVoter(c1.rafts[0].localID, c1.rafts[0].localAddr, 0, 1*time.Second)
	if err := future.Error(); err != nil {
		c.FailNowf("err: %v", err)
	}

	// Sanity check the cluster.
	c.EnsureSame(t)
	c.EnsureSamePeers(t)
	c.EnsureLeader(t, c.Leader().localAddr)

	// Remove an old server using the old address-based API.
	if future := c.Leader().RemovePeer(oldAddr); future.Error() != nil {
		c.FailNowf("err: %v", future.Error())
	}
}

func TestRaft_LeadershipTransferInProgress(t *testing.T) {
	r := &Raft{leaderState: leaderState{}}
	r.setupLeaderState()

	if r.getLeadershipTransferInProgress() != false {
		t.Errorf("should be true after setup")
	}

	r.setLeadershipTransferInProgress(true)
	if r.getLeadershipTransferInProgress() != true {
		t.Errorf("should be true because we set it before")
	}
	r.setLeadershipTransferInProgress(false)
	if r.getLeadershipTransferInProgress() != false {
		t.Errorf("should be false because we set it before")
	}
}

func pointerToString(s string) *string {
	return &s
}

func TestRaft_LeadershipTransferPickServer(t *testing.T) {
	type variant struct {
		lastLogIndex int
		servers      map[string]uint64
		expected     *string
	}
	leaderID := "z"
	variants := []variant{
		{lastLogIndex: 10, servers: map[string]uint64{}, expected: nil},
		{lastLogIndex: 10, servers: map[string]uint64{leaderID: 11, "a": 9}, expected: pointerToString("a")},
		{lastLogIndex: 10, servers: map[string]uint64{leaderID: 11, "a": 9, "b": 8}, expected: pointerToString("a")},
		{lastLogIndex: 10, servers: map[string]uint64{leaderID: 11, "c": 9, "b": 8, "a": 8}, expected: pointerToString("c")},
		{lastLogIndex: 10, servers: map[string]uint64{leaderID: 11, "a": 7, "b": 11, "c": 8}, expected: pointerToString("b")},
	}
	for i, v := range variants {
		servers := []Server{}
		replState := map[ServerID]*followerReplication{}
		for id, idx := range v.servers {
			servers = append(servers, Server{ID: ServerID(id)})
			replState[ServerID(id)] = &followerReplication{nextIndex: idx}
		}
		r := Raft{leaderState: leaderState{}, localID: ServerID(leaderID), configurations: configurations{latest: Configuration{Servers: servers}}}
		r.lastLogIndex = uint64(v.lastLogIndex)
		r.leaderState.replState = replState

		actual := r.pickServer()
		if v.expected == nil && actual == nil {
			continue
		} else if v.expected == nil && actual != nil {
			t.Errorf("case %d: actual: %v doesn't match expected: %v", i, actual, v.expected)
		} else if actual == nil && v.expected != nil {
			t.Errorf("case %d: actual: %v doesn't match expected: %v", i, actual, v.expected)
		} else if string(actual.ID) != *v.expected {
			t.Errorf("case %d: actual: %v doesn't match expected: %v", i, actual.ID, *v.expected)
		}
	}
}

func TestRaft_LeadershipTransfer(t *testing.T) {
	c := MakeCluster(3, t, nil)
	defer c.Close()

	oldLeader := string(c.Leader().localID)
	err := c.Leader().LeadershipTransfer()
	if err.Error() != nil {
		t.Fatalf("Didn't expect error: %v", err.Error())
	}
	newLeader := string(c.Leader().localID)
	if oldLeader == newLeader {
		t.Error("Leadership should have been transitioned to another peer.")
	}
}

func TestRaft_LeadershipTransferWithOneNode(t *testing.T) {
	c := MakeCluster(1, t, nil)
	defer c.Close()

	future := c.Leader().LeadershipTransfer()
	if future.Error() == nil {
		t.Fatal("leadership transfer should err")
	}

	expected := "cannot find peer"
	actual := future.Error().Error()
	if !strings.Contains(actual, expected) {
		t.Errorf("leadership transfer should err with: %s", expected)
	}
}

func TestRaft_LeadershipTransferWithSevenNodes(t *testing.T) {
	c := MakeCluster(7, t, nil)
	defer c.Close()

	oldLeader := c.Leader().localID
	follower := c.GetInState(Follower)[0]
	future := c.Leader().LeadershipTransferToServer(follower.localID, follower.localAddr)
	if future.Error() != nil {
		t.Fatalf("Didn't expect error: %v", future.Error())
	}
	if oldLeader == c.Leader().localID {
		t.Error("Leadership should have been transitioned to specified server.")
	}
}

func TestRaft_LeadershipTransferToInvalidID(t *testing.T) {
	c := MakeCluster(3, t, nil)
	defer c.Close()

	future := c.Leader().LeadershipTransferToServer(ServerID("abc"), ServerAddress("127.0.0.1"))
	if future.Error() == nil {
		t.Fatal("leadership transfer should err")
	}

	expected := "cannot find replication state"
	actual := future.Error().Error()
	if !strings.Contains(actual, expected) {
		t.Errorf("leadership transfer should err with: %s", expected)
	}
}

func TestRaft_LeadershipTransferToInvalidAddress(t *testing.T) {
	c := MakeCluster(3, t, nil)
	defer c.Close()

	follower := c.GetInState(Follower)[0]
	future := c.Leader().LeadershipTransferToServer(follower.localID, ServerAddress("127.0.0.1"))
	if future.Error() == nil {
		t.Fatal("leadership transfer should err")
	}
	expected := "failed to make TimeoutNow RPC"
	actual := future.Error().Error()
	if !strings.Contains(actual, expected) {
		t.Errorf("leadership transfer should err with: %s", expected)
	}
}

func TestRaft_LeadershipTransferToBehindServer(t *testing.T) {
	c := MakeCluster(3, t, nil)
	defer c.Close()

	l := c.Leader()
	behind := c.GetInState(Follower)[0]

	// Commit a lot of things
	for i := 0; i < 1000; i++ {
		l.Apply([]byte(fmt.Sprintf("test%d", i)), 0)
	}

	future := l.LeadershipTransferToServer(behind.localID, behind.localAddr)
	if future.Error() != nil {
		t.Fatalf("This is not supposed to error: %v", future.Error())
	}
	if c.Leader().localID != behind.localID {
		t.Fatal("Behind server did not get leadership")
	}
}

func TestRaft_LeadershipTransferToItself(t *testing.T) {
	c := MakeCluster(3, t, nil)
	defer c.Close()

	l := c.Leader()

	future := l.LeadershipTransferToServer(l.localID, l.localAddr)
	if future.Error() == nil {
		t.Fatal("leadership transfer should err")
	}
	expected := "cannot transfer leadership to itself"
	actual := future.Error().Error()
	if !strings.Contains(actual, expected) {
		t.Errorf("leadership transfer should err with: %s", expected)
	}
}

func TestRaft_LeadershipTransferLeaderRejectsClientRequests(t *testing.T) {
	c := MakeCluster(3, t, nil)
	defer c.Close()
	l := c.Leader()
	l.setLeadershipTransferInProgress(true)

	// tests for API > protocol version 3 is missing here because leadership transfer
	// is only available for protocol version >= 3
	// TODO: is something missing here?
	futures := []Future{
		l.AddNonvoter(ServerID(""), ServerAddress(""), 0, 0),
		l.AddVoter(ServerID(""), ServerAddress(""), 0, 0),
		l.Apply([]byte("test"), 0),
		l.Barrier(0),
		l.DemoteVoter(ServerID(""), 0, 0),
		l.GetConfiguration(),

		// the API is tested, but here we are making sure we reject any config change.
		l.requestConfigChange(configurationChangeRequest{}, 100*time.Millisecond),
	}
	futures = append(futures, l.LeadershipTransfer())
	select {
	case <-l.leadershipTransferCh:
	default:
	}

	futures = append(futures, l.LeadershipTransferToServer(ServerID(""), ServerAddress("")))

	for i, f := range futures {
		if f.Error() != ErrLeadershipTransferInProgress {
			t.Errorf("case %d: should have errored with: %s, instead of %s", i, ErrLeadershipTransferInProgress, f.Error())
		}
	}
}

func TestRaft_LeadershipTransferLeaderReplicationTimeout(t *testing.T) {
	c := MakeCluster(3, t, nil)
	defer c.Close()

	l := c.Leader()
	behind := c.GetInState(Follower)[0]

	// Commit a lot of things, so that the timeout can kick in
	for i := 0; i < 10000; i++ {
		l.Apply([]byte(fmt.Sprintf("test%d", i)), 0)
	}

	// set ElectionTimeout really short because this is used to determine
	// how long a transfer is allowed to take.
	l.conf.ElectionTimeout = 1 * time.Nanosecond

	future := l.LeadershipTransferToServer(behind.localID, behind.localAddr)
	if future.Error() == nil {
		t.Log("This test is fishing for a replication timeout, but this is not guaranteed to happen.")
	} else {
		expected := "leadership transfer timeout"
		actual := future.Error().Error()
		if !strings.Contains(actual, expected) {
			t.Errorf("leadership transfer should err with: %s", expected)
		}
	}
}

func TestRaft_LeadershipTransferStopRightAway(t *testing.T) {
	r := Raft{leaderState: leaderState{}}
	r.setupLeaderState()

	stopCh := make(chan struct{})
	doneCh := make(chan error, 1)
	close(stopCh)
	r.leadershipTransfer(ServerID("a"), ServerAddress(""), &followerReplication{}, stopCh, doneCh)
	err := <-doneCh
	if err != nil {
		t.Errorf("leadership shouldn't have started, but instead it error with: %v", err)
	}
}

// TODO: These are test cases we'd like to write for appendEntries().
// Unfortunately, it's difficult to do so with the current way this file is
// tested.
//
// Term check:
// - m.term is too small: no-op.
// - m.term is too large: update term, become follower, process request.
// - m.term is right but we're candidate: become follower, process request.
//
// Previous entry check:
// - prev is within the snapshot, before the snapshot's index: assume match.
// - prev is within the snapshot, exactly the snapshot's index: check
//   snapshot's term.
// - prev is a log entry: check entry's term.
// - prev is past the end of the log: return fail.
//
// New entries:
// - new entries are all new: add them all.
// - new entries are all duplicate: ignore them all without ever removing dups.
// - new entries some duplicate, some new: add the new ones without ever
//   removing dups.
// - new entries all conflict: remove the conflicting ones, add their
//   replacements.
// - new entries some duplicate, some conflict: remove the conflicting ones,
//   add their replacement, without ever removing dups.
//
// Storage errors handled properly.
// Commit index updated properly.<|MERGE_RESOLUTION|>--- conflicted
+++ resolved
@@ -14,7 +14,6 @@
 	"time"
 )
 
-<<<<<<< HEAD
 // MockFSM is an implementation of the FSM interface, and just stores
 // the logs sequentially.
 type MockFSM struct {
@@ -673,8 +672,6 @@
 	return makeCluster(n, false, t, conf)
 }
 
-=======
->>>>>>> 5b841020
 func TestRaft_StartStop(t *testing.T) {
 	c := MakeCluster(1, t, nil)
 	c.Close()
@@ -792,37 +789,22 @@
 		leader := c.Leader()
 		for i := 0; i < applies; i++ {
 			future := leader.Apply([]byte(fmt.Sprintf("test%d", i)), 0)
-<<<<<<< HEAD
 			if err = future.Error(); err != nil {
 				c.FailNowf("[ERR] apply err: %v", err)
-=======
-			if err := future.Error(); err != nil {
-				c.FailNowf("apply err: %v", err)
->>>>>>> 5b841020
 			}
 		}
 
 		// Snap the configuration.
 		future := leader.GetConfiguration()
-<<<<<<< HEAD
 		if err = future.Error(); err != nil {
 			c.FailNowf("[ERR] get configuration err: %v", err)
-=======
-		if err := future.Error(); err != nil {
-			c.FailNowf("get configuration err: %v", err)
->>>>>>> 5b841020
 		}
 		configuration := future.Configuration()
 
 		// Shut down the cluster.
 		for _, sec := range c.rafts {
-<<<<<<< HEAD
 			if err = sec.Shutdown().Error(); err != nil {
 				c.FailNowf("[ERR] shutdown err: %v", err)
-=======
-			if err := sec.Shutdown().Error(); err != nil {
-				c.FailNowf("shutdown err: %v", err)
->>>>>>> 5b841020
 			}
 		}
 
@@ -910,13 +892,8 @@
 
 	// Join the new node in.
 	future := c.Leader().AddVoter(c1.rafts[0].localID, c1.rafts[0].localAddr, 0, 0)
-<<<<<<< HEAD
 	if err = future.Error(); err != nil {
 		c.FailNowf("[ERR] err: %v", err)
-=======
-	if err := future.Error(); err != nil {
-		c.FailNowf("err: %v", err)
->>>>>>> 5b841020
 	}
 
 	// Check the FSMs.
@@ -1719,35 +1696,20 @@
 	}
 
 	// Wait for the last future to apply
-<<<<<<< HEAD
 	if err = future.Error(); err != nil {
 		c.FailNowf("[ERR] err: %v", err)
-=======
-	if err := future.Error(); err != nil {
-		c.FailNowf("err: %v", err)
->>>>>>> 5b841020
 	}
 
 	// Take a snapshot.
 	snapFuture := leader.Snapshot()
-<<<<<<< HEAD
 	if err = snapFuture.Error(); err != nil {
 		c.FailNowf("[ERR] err: %v", err)
-=======
-	if err := snapFuture.Error(); err != nil {
-		c.FailNowf("err: %v", err)
->>>>>>> 5b841020
 	}
 
 	// Shutdown.
 	shutdown := leader.Shutdown()
-<<<<<<< HEAD
 	if err = shutdown.Error(); err != nil {
 		c.FailNowf("[ERR] err: %v", err)
-=======
-	if err := shutdown.Error(); err != nil {
-		c.FailNowf("err: %v", err)
->>>>>>> 5b841020
 	}
 
 	// Make a separate cluster.
@@ -1757,13 +1719,8 @@
 	// Kill the old cluster.
 	for _, sec := range c.rafts {
 		if sec != leader {
-<<<<<<< HEAD
 			if err = sec.Shutdown().Error(); err != nil {
 				c.FailNowf("[ERR] shutdown err: %v", err)
-=======
-			if err := sec.Shutdown().Error(); err != nil {
-				c.FailNowf("shutdown err: %v", err)
->>>>>>> 5b841020
 			}
 		}
 	}
@@ -1786,13 +1743,8 @@
 	}
 	defer os.RemoveAll(base)
 	peersFile := filepath.Join(base, "peers.json")
-<<<<<<< HEAD
 	if err = ioutil.WriteFile(peersFile, content, 0666); err != nil {
 		c.FailNowf("[ERR] err: %v", err)
-=======
-	if err := ioutil.WriteFile(peersFile, content, 0666); err != nil {
-		c.FailNowf("err: %v", err)
->>>>>>> 5b841020
 	}
 	configuration, err := ReadPeersJSON(peersFile)
 	if err != nil {
