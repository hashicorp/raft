// Copyright (c) HashiCorp, Inc.
// SPDX-License-Identifier: MPL-2.0

package raft

import (
	"bufio"
	"bytes"
	"errors"
	"fmt"
	"os"
	"path/filepath"
	"reflect"
	"strings"
	"sync"
	"sync/atomic"
	"testing"
	"time"

	"github.com/hashicorp/go-hclog"
	"github.com/stretchr/testify/assert"
	"github.com/stretchr/testify/require"
)

func TestRaft_StartStop(t *testing.T) {
	c := MakeCluster(1, t, nil)
	c.Close()
}

func TestRaft_AfterShutdown(t *testing.T) {
	c := MakeCluster(1, t, nil)
	c.Close()
	raft := c.rafts[0]

	// Everything should fail now
	if f := raft.Apply(nil, 0); f.Error() != ErrRaftShutdown {
		t.Fatalf("should be shutdown: %v", f.Error())
	}

	// TODO (slackpad) - Barrier, VerifyLeader, and GetConfiguration can get
	// stuck if the buffered channel consumes the future but things are shut
	// down so they never get processed.
	if f := raft.AddVoter(ServerID("id"), ServerAddress("addr"), 0, 0); f.Error() != ErrRaftShutdown {
		t.Fatalf("should be shutdown: %v", f.Error())
	}
	if f := raft.AddNonvoter(ServerID("id"), ServerAddress("addr"), 0, 0); f.Error() != ErrRaftShutdown {
		t.Fatalf("should be shutdown: %v", f.Error())
	}
	if f := raft.RemoveServer(ServerID("id"), 0, 0); f.Error() != ErrRaftShutdown {
		t.Fatalf("should be shutdown: %v", f.Error())
	}
	if f := raft.DemoteVoter(ServerID("id"), 0, 0); f.Error() != ErrRaftShutdown {
		t.Fatalf("should be shutdown: %v", f.Error())
	}
	if f := raft.Snapshot(); f.Error() != ErrRaftShutdown {
		t.Fatalf("should be shutdown: %v", f.Error())
	}

	// Should be idempotent
	if f := raft.Shutdown(); f.Error() != nil {
		t.Fatalf("shutdown should be idempotent")
	}

}

func TestRaft_LiveBootstrap(t *testing.T) {
	// Make the cluster.
	c := MakeClusterNoBootstrap(3, t, nil)
	defer c.Close()

	// Build the configuration.
	configuration := Configuration{}
	for _, r := range c.rafts {
		server := Server{
			ID:      r.localID,
			Address: r.localAddr,
		}
		configuration.Servers = append(configuration.Servers, server)
	}

	// Bootstrap one of the nodes live.
	boot := c.rafts[0].BootstrapCluster(configuration)
	if err := boot.Error(); err != nil {
		t.Fatalf("bootstrap err: %v", err)
	}

	// Should be one leader.
	c.Followers()
	leader := c.Leader()
	c.EnsureLeader(t, leader.localAddr)

	// Should be able to apply.
	future := leader.Apply([]byte("test"), c.conf.CommitTimeout)
	if err := future.Error(); err != nil {
		t.Fatalf("apply err: %v", err)
	}
	c.WaitForReplication(1)

	// Make sure the live bootstrap fails now that things are started up.
	boot = c.rafts[0].BootstrapCluster(configuration)
	if err := boot.Error(); err != ErrCantBootstrap {
		t.Fatalf("bootstrap should have failed: %v", err)
	}
}

func TestRaft_LiveBootstrap_From_NonVoter(t *testing.T) {
	// Make the cluster.
	c := MakeClusterNoBootstrap(2, t, nil)
	defer c.Close()

	// Build the configuration.
	configuration := Configuration{}
	for i, r := range c.rafts {
		server := Server{
			ID:      r.localID,
			Address: r.localAddr,
		}
		if i == 0 {
			server.Suffrage = Nonvoter
		}
		configuration.Servers = append(configuration.Servers, server)
	}

	// Bootstrap one of the nodes live (the non-voter).
	boot := c.rafts[0].BootstrapCluster(configuration)
	if err := boot.Error(); err != ErrNotVoter {
		t.Fatalf("bootstrap should have failed: %v", err)
	}
}

func TestRaft_RecoverCluster_NoState(t *testing.T) {
	c := MakeClusterNoBootstrap(1, t, nil)
	defer c.Close()

	r := c.rafts[0]
	configuration := Configuration{
		Servers: []Server{
			{
				ID:      r.localID,
				Address: r.localAddr,
			},
		},
	}
	cfg := r.config()
	err := RecoverCluster(&cfg, &MockFSM{}, r.logs, r.stable,
		r.snapshots, r.trans, configuration)
	if err == nil || !strings.Contains(err.Error(), "no initial state") {
		t.Fatalf("should have failed for no initial state: %v", err)
	}
}

func TestRaft_RecoverCluster(t *testing.T) {
	snapshotThreshold := 5
	runRecover := func(t *testing.T, applies int) {
		var err error
		conf := inmemConfig(t)
		conf.TrailingLogs = 10
		conf.SnapshotThreshold = uint64(snapshotThreshold)
		c := MakeCluster(3, t, conf)
		defer c.Close()

		// Perform some commits.
		c.logger.Debug("running with", "applies", applies)
		leader := c.Leader()
		for i := 0; i < applies; i++ {
			future := leader.Apply([]byte(fmt.Sprintf("test%d", i)), 0)
			if err = future.Error(); err != nil {
				t.Fatalf("[ERR] apply err: %v", err)
			}
		}

		// Snap the configuration.
		future := leader.GetConfiguration()
		if err = future.Error(); err != nil {
			t.Fatalf("[ERR] get configuration err: %v", err)
		}
		configuration := future.Configuration()

		// Shut down the cluster.
		for _, sec := range c.rafts {
			if err = sec.Shutdown().Error(); err != nil {
				t.Fatalf("[ERR] shutdown err: %v", err)
			}
		}

		// Recover the cluster. We need to replace the transport and we
		// replace the FSM so no state can carry over.
		for i, r := range c.rafts {
			var before []*SnapshotMeta
			before, err = r.snapshots.List()
			if err != nil {
				t.Fatalf("snapshot list err: %v", err)
			}
			cfg := r.config()
			if err = RecoverCluster(&cfg, &MockFSM{}, r.logs, r.stable,
				r.snapshots, r.trans, configuration); err != nil {
				t.Fatalf("recover err: %v", err)
			}

			// Make sure the recovery looks right.
			var after []*SnapshotMeta
			after, err = r.snapshots.List()
			if err != nil {
				t.Fatalf("snapshot list err: %v", err)
			}
			if len(after) != len(before)+1 {
				t.Fatalf("expected a new snapshot, %d vs. %d", len(before), len(after))
			}
			var first uint64
			first, err = r.logs.FirstIndex()
			if err != nil {
				t.Fatalf("first log index err: %v", err)
			}
			var last uint64
			last, err = r.logs.LastIndex()
			if err != nil {
				t.Fatalf("last log index err: %v", err)
			}
			if first != 0 || last != 0 {
				t.Fatalf("expected empty logs, got %d/%d", first, last)
			}

			// Fire up the recovered Raft instance. We have to patch
			// up the cluster state manually since this is an unusual
			// operation.
			_, trans := NewInmemTransport(r.localAddr)
			var r2 *Raft
			r2, err = NewRaft(&cfg, &MockFSM{}, r.logs, r.stable, r.snapshots, trans)
			if err != nil {
				t.Fatalf("new raft err: %v", err)
			}
			c.rafts[i] = r2
			c.trans[i] = r2.trans.(*InmemTransport)
			c.fsms[i] = r2.fsm.(*MockFSM)
		}
		c.FullyConnect()
		time.Sleep(c.propagateTimeout * 3)

		// Let things settle and make sure we recovered.
		c.EnsureLeader(t, c.Leader().localAddr)
		c.EnsureSame(t)
		c.EnsureSamePeers(t)
	}

	t.Run("no snapshot, no trailing logs", func(t *testing.T) {
		runRecover(t, 0)
	})
	t.Run("no snapshot, some trailing logs", func(t *testing.T) {
		runRecover(t, snapshotThreshold-1)
	})
	t.Run("snapshot, with trailing logs", func(t *testing.T) {
		runRecover(t, snapshotThreshold+20)
	})
}

func TestRaft_HasExistingState(t *testing.T) {
	var err error
	// Make a cluster.
	c := MakeCluster(2, t, nil)
	defer c.Close()

	// Make a new cluster of 1.
	c1 := MakeClusterNoBootstrap(1, t, nil)

	// Make sure the initial state is clean.
	var hasState bool
	hasState, err = HasExistingState(c1.rafts[0].logs, c1.rafts[0].stable, c1.rafts[0].snapshots)
	if err != nil || hasState {
		t.Fatalf("should not have any existing state, %v", err)
	}

	// Merge clusters.
	c.Merge(c1)
	c.FullyConnect()

	// Join the new node in.
	future := c.Leader().AddVoter(c1.rafts[0].localID, c1.rafts[0].localAddr, 0, 0)
	if err = future.Error(); err != nil {
		t.Fatalf("[ERR] err: %v", err)
	}

	// Check the FSMs.
	c.EnsureSame(t)

	// Check the peers.
	c.EnsureSamePeers(t)

	// Ensure one leader.
	c.EnsureLeader(t, c.Leader().localAddr)

	// Make sure it's not clean.
	hasState, err = HasExistingState(c1.rafts[0].logs, c1.rafts[0].stable, c1.rafts[0].snapshots)
	if err != nil || !hasState {
		t.Fatalf("should have some existing state, %v", err)
	}
}

func TestRaft_SingleNode(t *testing.T) {
	conf := inmemConfig(t)
	c := MakeCluster(1, t, conf)
	defer c.Close()
	raft := c.rafts[0]

	// Watch leaderCh for change
	select {
	case v := <-raft.LeaderCh():
		if !v {
			t.Fatalf("should become leader")
		}
	case <-time.After(conf.HeartbeatTimeout * 3):
		t.Fatalf("timeout becoming leader")
	}

	// Should be leader
	if s := raft.State(); s != Leader {
		t.Fatalf("expected leader: %v", s)
	}

	// Should be able to apply
	future := raft.Apply([]byte("test"), c.conf.HeartbeatTimeout)
	if err := future.Error(); err != nil {
		t.Fatalf("err: %v", err)
	}

	// Check the response
	if future.Response().(int) != 1 {
		t.Fatalf("bad response: %v", future.Response())
	}

	// Check the index
	if idx := future.Index(); idx == 0 {
		t.Fatalf("bad index: %d", idx)
	}

	// Check that it is applied to the FSM
	if len(getMockFSM(c.fsms[0]).logs) != 1 {
		t.Fatalf("did not apply to FSM!")
	}
}

func TestRaft_TripleNode(t *testing.T) {
	// Make the cluster
	c := MakeCluster(3, t, nil)
	defer c.Close()

	// Should be one leader
	c.Followers()
	leader := c.Leader()
	c.EnsureLeader(t, leader.localAddr)

	// Should be able to apply
	future := leader.Apply([]byte("test"), c.conf.CommitTimeout)
	if err := future.Error(); err != nil {
		t.Fatalf("err: %v", err)
	}
	c.WaitForReplication(1)
}

func TestRaft_LeaderFail(t *testing.T) {
	// Make the cluster
	c := MakeCluster(3, t, nil)
	defer c.Close()

	// Should be one leader
	c.Followers()
	leader := c.Leader()

	// Should be able to apply
	future := leader.Apply([]byte("test"), c.conf.CommitTimeout)
	if err := future.Error(); err != nil {
		t.Fatalf("err: %v", err)
	}
	c.WaitForReplication(1)

	// Disconnect the leader now
	t.Logf("[INFO] Disconnecting %v", leader)
	leaderTerm := leader.getCurrentTerm()
	c.Disconnect(leader.localAddr)

	// Wait for new leader
	limit := time.Now().Add(c.longstopTimeout)
	var newLead *Raft
	for time.Now().Before(limit) && newLead == nil {
		c.WaitEvent(nil, c.conf.CommitTimeout)
		leaders := c.GetInState(Leader)
		if len(leaders) == 1 && leaders[0] != leader {
			newLead = leaders[0]
		}
	}
	if newLead == nil {
		t.Fatalf("expected new leader")
	}

	// Ensure the term is greater
	if newLead.getCurrentTerm() <= leaderTerm {
		t.Fatalf("expected newer term! %d %d (%v, %v)", newLead.getCurrentTerm(), leaderTerm, newLead, leader)
	}

	// Apply should work not work on old leader
	future1 := leader.Apply([]byte("fail"), c.conf.CommitTimeout)

	// Apply should work on newer leader
	future2 := newLead.Apply([]byte("apply"), c.conf.CommitTimeout)

	// Future2 should work
	if err := future2.Error(); err != nil {
		t.Fatalf("err: %v", err)
	}

	// Reconnect the networks
	t.Logf("[INFO] Reconnecting %v", leader)
	c.FullyConnect()

	// Future1 should fail
	if err := future1.Error(); err != ErrLeadershipLost && err != ErrNotLeader {
		t.Fatalf("err: %v", err)
	}

	// Wait for log replication
	c.EnsureSame(t)

	// Check two entries are applied to the FSM
	for _, fsmRaw := range c.fsms {
		fsm := getMockFSM(fsmRaw)
		fsm.Lock()
		if len(fsm.logs) != 2 {
			t.Fatalf("did not apply both to FSM! %v", fsm.logs)
		}

		require.Equal(t, fsm.logs[0], []byte("test"))
		require.Equal(t, fsm.logs[1], []byte("apply"))
		fsm.Unlock()
	}
}

func TestRaft_BehindFollower(t *testing.T) {
	// Make the cluster
	c := MakeCluster(3, t, nil)
	defer c.Close()

	// Disconnect one follower
	leader := c.Leader()
	followers := c.Followers()
	behind := followers[0]
	c.Disconnect(behind.localAddr)

	// Commit a lot of things
	var future Future
	for i := 0; i < 100; i++ {
		future = leader.Apply([]byte(fmt.Sprintf("test%d", i)), 0)
	}

	// Wait for the last future to apply
	if err := future.Error(); err != nil {
		t.Fatalf("err: %v", err)
	} else {
		t.Logf("[INFO] Finished apply without behind follower")
	}

	// Check that we have a non zero last contact
	if behind.LastContact().IsZero() {
		t.Fatalf("expected previous contact")
	}

	// Reconnect the behind node
	c.FullyConnect()

	// Ensure all the logs are the same
	c.EnsureSame(t)

	// Ensure one leader
	leader = c.Leader()
	c.EnsureLeader(t, leader.localAddr)
}

func TestRaft_ApplyNonLeader(t *testing.T) {
	// Make the cluster
	c := MakeCluster(3, t, nil)
	defer c.Close()

	// Wait for a leader
	c.Leader()

	// Try to apply to them
	followers := c.GetInState(Follower)
	if len(followers) != 2 {
		t.Fatalf("Expected 2 followers")
	}
	follower := followers[0]

	// Try to apply
	future := follower.Apply([]byte("test"), c.conf.CommitTimeout)
	if future.Error() != ErrNotLeader {
		t.Fatalf("should not apply on follower")
	}

	// Should be cached
	if future.Error() != ErrNotLeader {
		t.Fatalf("should not apply on follower")
	}
}

func TestRaft_ApplyConcurrent(t *testing.T) {
	// Make the cluster
	conf := inmemConfig(t)
	conf.HeartbeatTimeout = 2 * conf.HeartbeatTimeout
	conf.ElectionTimeout = 2 * conf.ElectionTimeout
	c := MakeCluster(3, t, conf)
	defer c.Close()

	// Wait for a leader
	leader := c.Leader()

	// Create a wait group
	const sz = 100
	var group sync.WaitGroup
	group.Add(sz)

	applyF := func(i int) {
		defer group.Done()
		future := leader.Apply([]byte(fmt.Sprintf("test%d", i)), 0)
		if err := future.Error(); err != nil {
			c.Failf("[ERR] err: %v", err)
		}
	}

	// Concurrently apply
	for i := 0; i < sz; i++ {
		go applyF(i)
	}

	// Wait to finish
	doneCh := make(chan struct{})
	go func() {
		group.Wait()
		close(doneCh)
	}()
	select {
	case <-doneCh:
	case <-time.After(c.longstopTimeout):
		t.Fatalf("timeout")
	}

	// If anything failed up to this point then bail now, rather than do a
	// confusing compare.
	if t.Failed() {
		t.Fatalf("One or more of the apply operations failed")
	}

	// Check the FSMs
	c.EnsureSame(t)
}

func TestRaft_ApplyConcurrent_Timeout(t *testing.T) {
	// Make the cluster
	conf := inmemConfig(t)
	conf.CommitTimeout = 1 * time.Millisecond
	conf.HeartbeatTimeout = 2 * conf.HeartbeatTimeout
	conf.ElectionTimeout = 2 * conf.ElectionTimeout
	c := MakeCluster(1, t, conf)
	defer c.Close()

	// Wait for a leader
	leader := c.Leader()

	// Enough enqueues should cause at least one timeout...
	var didTimeout int32
	for i := 0; (i < 5000) && (atomic.LoadInt32(&didTimeout) == 0); i++ {
		go func(i int) {
			future := leader.Apply([]byte(fmt.Sprintf("test%d", i)), time.Microsecond)
			if future.Error() == ErrEnqueueTimeout {
				atomic.StoreInt32(&didTimeout, 1)
			}
		}(i)

		// Give the leader loop some other things to do in order to
		// increase the odds of a timeout.
		if i%5 == 0 {
			leader.VerifyLeader()
		}
	}

	// Loop until we see a timeout, or give up.
	limit := time.Now().Add(c.longstopTimeout)
	for time.Now().Before(limit) {
		if atomic.LoadInt32(&didTimeout) != 0 {
			return
		}
		c.WaitEvent(nil, c.propagateTimeout)
	}
	t.Fatalf("Timeout waiting to detect apply timeouts")
}

func TestRaft_JoinNode(t *testing.T) {
	// Make a cluster
	c := MakeCluster(2, t, nil)
	defer c.Close()

	// Make a new cluster of 1
	c1 := MakeClusterNoBootstrap(1, t, nil)

	// Merge clusters
	c.Merge(c1)
	c.FullyConnect()

	// Join the new node in
	future := c.Leader().AddVoter(c1.rafts[0].localID, c1.rafts[0].localAddr, 0, 0)
	if err := future.Error(); err != nil {
		t.Fatalf("err: %v", err)
	}

	// Ensure one leader
	c.EnsureLeader(t, c.Leader().localAddr)

	// Check the FSMs
	c.EnsureSame(t)

	// Check the peers
	c.EnsureSamePeers(t)
}

func TestRaft_JoinNode_ConfigStore(t *testing.T) {
	// Make a cluster
	conf := inmemConfig(t)
	c := makeCluster(t, &MakeClusterOpts{
		Peers:          1,
		Bootstrap:      true,
		Conf:           conf,
		ConfigStoreFSM: true,
	})
	defer c.Close()

	// Make a new nodes
	c1 := makeCluster(t, &MakeClusterOpts{
		Peers:          1,
		Bootstrap:      false,
		Conf:           conf,
		ConfigStoreFSM: true,
	})
	c2 := makeCluster(t, &MakeClusterOpts{
		Peers:          1,
		Bootstrap:      false,
		Conf:           conf,
		ConfigStoreFSM: true,
	})

	// Merge clusters
	c.Merge(c1)
	c.Merge(c2)
	c.FullyConnect()

	// Join the new node in
	future := c.Leader().AddVoter(c1.rafts[0].localID, c1.rafts[0].localAddr, 0, 0)
	if err := future.Error(); err != nil {
		t.Fatalf("err: %v", err)
	}
	// Join the new node in
	future = c.Leader().AddVoter(c2.rafts[0].localID, c2.rafts[0].localAddr, 0, 0)
	if err := future.Error(); err != nil {
		t.Fatalf("err: %v", err)
	}

	// Ensure one leader
	c.EnsureLeader(t, c.Leader().localAddr)

	// Check the FSMs
	c.EnsureSame(t)

	// Check the peers
	c.EnsureSamePeers(t)

	// Check the fsm holds the correct config logs
	for _, fsmRaw := range c.fsms {
		fsm := getMockFSM(fsmRaw)
		if len(fsm.configurations) != 3 {
			t.Fatalf("unexpected number of configuration changes: %d", len(fsm.configurations))
		}
		if len(fsm.configurations[0].Servers) != 1 {
			t.Fatalf("unexpected number of servers in config change: %v", fsm.configurations[0].Servers)
		}
		if len(fsm.configurations[1].Servers) != 2 {
			t.Fatalf("unexpected number of servers in config change: %v", fsm.configurations[1].Servers)
		}
		if len(fsm.configurations[2].Servers) != 3 {
			t.Fatalf("unexpected number of servers in config change: %v", fsm.configurations[2].Servers)
		}
	}

}

func TestRaft_RemoveFollower(t *testing.T) {
	// Make a cluster
	c := MakeCluster(3, t, nil)
	defer c.Close()

	// Get the leader
	leader := c.Leader()

	// Wait until we have 2 followers
	limit := time.Now().Add(c.longstopTimeout)
	var followers []*Raft
	for time.Now().Before(limit) && len(followers) != 2 {
		c.WaitEvent(nil, c.conf.CommitTimeout)
		followers = c.GetInState(Follower)
	}
	if len(followers) != 2 {
		t.Fatalf("expected two followers: %v", followers)
	}

	// Remove a follower
	follower := followers[0]
	future := leader.RemoveServer(follower.localID, 0, 0)
	if err := future.Error(); err != nil {
		t.Fatalf("err: %v", err)
	}

	// Wait a while
	time.Sleep(c.propagateTimeout)

	// Other nodes should have fewer peers
	if configuration := c.getConfiguration(leader); len(configuration.Servers) != 2 {
		t.Fatalf("too many peers")
	}
	if configuration := c.getConfiguration(followers[1]); len(configuration.Servers) != 2 {
		t.Fatalf("too many peers")
	}

	// The removed node should remain in a follower state
	require.Equal(t, Follower, follower.getState())
}

func TestRaft_RemoveLeader(t *testing.T) {
	// Make a cluster
	c := MakeCluster(3, t, nil)
	defer c.Close()

	// Get the leader
	leader := c.Leader()

	// Wait until we have 2 followers
	limit := time.Now().Add(c.longstopTimeout)
	var followers []*Raft
	for time.Now().Before(limit) && len(followers) != 2 {
		c.WaitEvent(nil, c.conf.CommitTimeout)
		followers = c.GetInState(Follower)
	}
	if len(followers) != 2 {
		t.Fatalf("expected two followers: %v", followers)
	}

	// Remove the leader
	f := leader.RemoveServer(leader.localID, 0, 0)

	// Wait for the future to complete
	if f.Error() != nil {
		t.Fatalf("RemoveServer() returned error %v", f.Error())
	}

	// Wait a bit for log application
	time.Sleep(c.propagateTimeout)

	// Should have a new leader
	time.Sleep(c.propagateTimeout)
	newLeader := c.Leader()
	if newLeader == leader {
		t.Fatalf("removed leader is still leader")
	}

	// Other nodes should have fewer peers
	if configuration := c.getConfiguration(newLeader); len(configuration.Servers) != 2 {
		t.Fatalf("wrong number of peers %d", len(configuration.Servers))
	}

	// Old leader should be shutdown
	if leader.State() != Shutdown {
		t.Fatalf("old leader should be shutdown")
	}
}

func TestRaft_RemoveLeader_NoShutdown(t *testing.T) {
	// Make a cluster
	conf := inmemConfig(t)
	conf.ShutdownOnRemove = false
	c := MakeCluster(3, t, conf)
	defer c.Close()

	// Get the leader
	c.Followers()
	leader := c.Leader()

	// Remove the leader
	for i := byte(0); i < 100; i++ {
		if i == 80 {
			removeFuture := leader.RemoveServer(leader.localID, 0, 0)
			if err := removeFuture.Error(); err != nil {
				t.Fatalf("err: %v, remove leader failed", err)
			}
		}
		future := leader.Apply([]byte{i}, 0)
		if i > 80 {
			if err := future.Error(); err == nil || err != ErrNotLeader {
				t.Fatalf("err: %v, future entries should fail", err)
			}
		}
	}

	// Wait a while
	time.Sleep(c.propagateTimeout)

	// Should have a new leader
	newLeader := c.Leader()

	// Wait a bit for log application
	time.Sleep(c.propagateTimeout)

	// Other nodes should have pulled the leader.
	configuration := c.getConfiguration(newLeader)
	if len(configuration.Servers) != 2 {
		t.Fatalf("too many peers")
	}
	if hasVote(configuration, leader.localID) {
		t.Fatalf("old leader should no longer have a vote")
	}

	// Old leader should be a follower.
	if leader.State() != Follower {
		t.Fatalf("leader should be follower")
	}

	// Old leader should not include itself in its peers.
	configuration = c.getConfiguration(leader)
	if len(configuration.Servers) != 2 {
		t.Fatalf("too many peers")
	}
	if hasVote(configuration, leader.localID) {
		t.Fatalf("old leader should no longer have a vote")
	}

	// Other nodes should have the same state
	c.EnsureSame(t)
}

func TestRaft_RemoveFollower_SplitCluster(t *testing.T) {
	// Make a cluster.
	conf := inmemConfig(t)
	c := MakeCluster(4, t, conf)
	defer c.Close()

	// Wait for a leader to get elected.
	leader := c.Leader()

	// Wait to make sure knowledge of the 4th server is known to all the
	// peers.
	numServers := 0
	limit := time.Now().Add(c.longstopTimeout)
	for time.Now().Before(limit) && numServers != 4 {
		time.Sleep(c.propagateTimeout)
		configuration := c.getConfiguration(leader)
		numServers = len(configuration.Servers)
	}
	if numServers != 4 {
		t.Fatalf("Leader should have 4 servers, got %d", numServers)
	}
	c.EnsureSamePeers(t)

	// Isolate two of the followers.
	followers := c.Followers()
	if len(followers) != 3 {
		t.Fatalf("Expected 3 followers, got %d", len(followers))
	}
	c.Partition([]ServerAddress{followers[0].localAddr, followers[1].localAddr})

	// Try to remove the remaining follower that was left with the leader.
	future := leader.RemoveServer(followers[2].localID, 0, 0)
	if err := future.Error(); err == nil {
		t.Fatalf("Should not have been able to make peer change")
	}
}

func TestRaft_AddKnownPeer(t *testing.T) {
	// Make a cluster
	c := MakeCluster(3, t, nil)
	defer c.Close()

	// Get the leader
	leader := c.Leader()
	followers := c.GetInState(Follower)

	configReq := &configurationsFuture{}
	configReq.init()
	leader.configurationsCh <- configReq
	if err := configReq.Error(); err != nil {
		t.Fatalf("err: %v", err)
	}
	startingConfig := configReq.configurations.committed
	startingConfigIdx := configReq.configurations.committedIndex

	// Add a follower
	future := leader.AddVoter(followers[0].localID, followers[0].localAddr, 0, 0)
	if err := future.Error(); err != nil {
		t.Fatalf("AddVoter() err: %v", err)
	}
	configReq = &configurationsFuture{}
	configReq.init()
	leader.configurationsCh <- configReq
	if err := configReq.Error(); err != nil {
		t.Fatalf("err: %v", err)
	}
	newConfig := configReq.configurations.committed
	newConfigIdx := configReq.configurations.committedIndex
	if newConfigIdx <= startingConfigIdx {
		t.Fatalf("AddVoter should have written a new config entry, but configurations.commitedIndex still %d", newConfigIdx)
	}
	if !reflect.DeepEqual(newConfig, startingConfig) {
		t.Fatalf("[ERR} AddVoter with existing peer shouldn't have changed config, was %#v, but now %#v", startingConfig, newConfig)
	}
}

func TestRaft_RemoveUnknownPeer(t *testing.T) {
	// Make a cluster
	c := MakeCluster(3, t, nil)
	defer c.Close()

	// Get the leader
	leader := c.Leader()
	configReq := &configurationsFuture{}
	configReq.init()
	leader.configurationsCh <- configReq
	if err := configReq.Error(); err != nil {
		t.Fatalf("err: %v", err)
	}
	startingConfig := configReq.configurations.committed
	startingConfigIdx := configReq.configurations.committedIndex

	// Remove unknown
	future := leader.RemoveServer(ServerID(NewInmemAddr()), 0, 0)

	// nothing to do, should be a new config entry that's the same as before
	if err := future.Error(); err != nil {
		t.Fatalf("RemoveServer() err: %v", err)
	}
	configReq = &configurationsFuture{}
	configReq.init()
	leader.configurationsCh <- configReq
	if err := configReq.Error(); err != nil {
		t.Fatalf("err: %v", err)
	}
	newConfig := configReq.configurations.committed
	newConfigIdx := configReq.configurations.committedIndex
	if newConfigIdx <= startingConfigIdx {
		t.Fatalf("RemoveServer should have written a new config entry, but configurations.commitedIndex still %d", newConfigIdx)
	}
	if !reflect.DeepEqual(newConfig, startingConfig) {
		t.Fatalf("[ERR} RemoveServer with unknown peer shouldn't of changed config, was %#v, but now %#v", startingConfig, newConfig)
	}
}

func TestRaft_SnapshotRestore(t *testing.T) {
	// Make the cluster
	conf := inmemConfig(t)
	conf.TrailingLogs = 10
	c := MakeCluster(1, t, conf)
	defer c.Close()

	// Commit a lot of things
	leader := c.Leader()
	var future Future
	for i := 0; i < 100; i++ {
		future = leader.Apply([]byte(fmt.Sprintf("test%d", i)), 0)
	}

	// Wait for the last future to apply
	if err := future.Error(); err != nil {
		t.Fatalf("err: %v", err)
	}

	// Take a snapshot
	snapFuture := leader.Snapshot()
	if err := snapFuture.Error(); err != nil {
		t.Fatalf("err: %v", err)
	}

	// Check for snapshot
	snaps, _ := leader.snapshots.List()
	if len(snaps) != 1 {
		t.Fatalf("should have a snapshot")
	}
	snap := snaps[0]

	// Logs should be trimmed
	if idx, _ := leader.logs.FirstIndex(); idx != snap.Index-conf.TrailingLogs+1 {
		t.Fatalf("should trim logs to %d: but is %d", snap.Index-conf.TrailingLogs+1, idx)
	}

	// Shutdown
	shutdown := leader.Shutdown()
	if err := shutdown.Error(); err != nil {
		t.Fatalf("err: %v", err)
	}

	// Restart the Raft
	r := leader
	// Can't just reuse the old transport as it will be closed
	_, trans2 := NewInmemTransport(r.trans.LocalAddr())
	cfg := r.config()
	r, err := NewRaft(&cfg, r.fsm, r.logs, r.stable, r.snapshots, trans2)
	if err != nil {
		t.Fatalf("err: %v", err)
	}
	c.rafts[0] = r

	// We should have restored from the snapshot!
	if last := r.getLastApplied(); last != snap.Index {
		t.Fatalf("bad last index: %d, expecting %d", last, snap.Index)
	}
}

func TestRaft_RestoreSnapshotOnStartup_Monotonic(t *testing.T) {
	// Make the cluster
	conf := inmemConfig(t)
	conf.TrailingLogs = 10
	opts := &MakeClusterOpts{
		Peers:         1,
		Bootstrap:     true,
		Conf:          conf,
		MonotonicLogs: true,
	}
	c := MakeClusterCustom(t, opts)
	defer c.Close()

	leader := c.Leader()

	// Commit a lot of things
	var future Future
	for i := 0; i < 100; i++ {
		future = leader.Apply([]byte(fmt.Sprintf("test%d", i)), 0)
	}

	// Wait for the last future to apply
	if err := future.Error(); err != nil {
		t.Fatalf("err: %v", err)
	}

	// Take a snapshot
	snapFuture := leader.Snapshot()
	if err := snapFuture.Error(); err != nil {
		t.Fatalf("err: %v", err)
	}

	// Check for snapshot
	snaps, _ := leader.snapshots.List()
	if len(snaps) != 1 {
		t.Fatalf("should have a snapshot")
	}
	snap := snaps[0]

	// Logs should be trimmed
	firstIdx, err := leader.logs.FirstIndex()
	if err != nil {
		t.Fatalf("err: %v", err)
	}
	lastIdx, err := leader.logs.LastIndex()
	if err != nil {
		t.Fatalf("err: %v", err)
	}

	if firstIdx != snap.Index-conf.TrailingLogs+1 {
		t.Fatalf("should trim logs to %d: but is %d", snap.Index-conf.TrailingLogs+1, firstIdx)
	}

	// Shutdown
	shutdown := leader.Shutdown()
	if err := shutdown.Error(); err != nil {
		t.Fatalf("err: %v", err)
	}

	// Restart the Raft
	r := leader
	// Can't just reuse the old transport as it will be closed
	_, trans2 := NewInmemTransport(r.trans.LocalAddr())
	cfg := r.config()
	r, err = NewRaft(&cfg, r.fsm, r.logs, r.stable, r.snapshots, trans2)
	if err != nil {
		t.Fatalf("err: %v", err)
	}
	c.rafts[0] = r

	// We should have restored from the snapshot!
	if last := r.getLastApplied(); last != snap.Index {
		t.Fatalf("bad last index: %d, expecting %d", last, snap.Index)
	}

	// Verify that logs have not been reset
	first, _ := r.logs.FirstIndex()
	last, _ := r.logs.LastIndex()
	assert.Equal(t, firstIdx, first)
	assert.Equal(t, lastIdx, last)
}

func TestRaft_SnapshotRestore_Progress(t *testing.T) {
	// Make the cluster
	conf := inmemConfig(t)
	conf.TrailingLogs = 10
	c := MakeCluster(1, t, conf)
	defer c.Close()

	// Commit a lot of things
	leader := c.Leader()
	var future Future
	for i := 0; i < 100; i++ {
		future = leader.Apply([]byte(fmt.Sprintf("test%d", i)), 0)
	}

	// Wait for the last future to apply
	if err := future.Error(); err != nil {
		t.Fatalf("err: %v", err)
	}

	// Take a snapshot
	snapFuture := leader.Snapshot()
	if err := snapFuture.Error(); err != nil {
		t.Fatalf("err: %v", err)
	}

	// Check for snapshot
	snaps, _ := leader.snapshots.List()
	if len(snaps) != 1 {
		t.Fatalf("should have a snapshot")
	}
	snap := snaps[0]

	// Logs should be trimmed
	if idx, _ := leader.logs.FirstIndex(); idx != snap.Index-conf.TrailingLogs+1 {
		t.Fatalf("should trim logs to %d: but is %d", snap.Index-conf.TrailingLogs+1, idx)
	}

	// Shutdown
	shutdown := leader.Shutdown()
	if err := shutdown.Error(); err != nil {
		t.Fatalf("err: %v", err)
	}

	// Restart the Raft
	r := leader
	// Can't just reuse the old transport as it will be closed
	_, trans2 := NewInmemTransport(r.trans.LocalAddr())
	cfg := r.config()

	// Intercept logs and look for specific log messages.
	var logbuf lockedBytesBuffer
	cfg.Logger = hclog.New(&hclog.LoggerOptions{
		Name:   "test",
		Level:  hclog.Info,
		Output: &logbuf,
	})
	r, err := NewRaft(&cfg, r.fsm, r.logs, r.stable, r.snapshots, trans2)
	if err != nil {
		t.Fatalf("err: %v", err)
	}
	c.rafts[0] = r

	// We should have restored from the snapshot!
	if last := r.getLastApplied(); last != snap.Index {
		t.Fatalf("bad last index: %d, expecting %d", last, snap.Index)
	}

	{
		scan := bufio.NewScanner(strings.NewReader(logbuf.String()))
		found := false
		for scan.Scan() {
			line := scan.Text()
			if strings.Contains(line, "snapshot restore progress") && strings.Contains(line, "percent-complete=100.00%") {
				found = true
				break
			}
		}
		if !found {
			t.Fatalf("could not find a log line indicating that snapshot restore progress was being logged")
		}
	}
}

type lockedBytesBuffer struct {
	mu  sync.Mutex
	buf bytes.Buffer
}

func (b *lockedBytesBuffer) Write(p []byte) (n int, err error) {
	b.mu.Lock()
	defer b.mu.Unlock()
	return b.buf.Write(p)
}

func (b *lockedBytesBuffer) String() string {
	b.mu.Lock()
	defer b.mu.Unlock()
	return b.buf.String()
}

// TODO: Need a test that has a previous format Snapshot and check that it can
// be read/installed on the new code.

// TODO: Need a test to process old-style entries in the Raft log when starting
// up.

func TestRaft_NoRestoreOnStart(t *testing.T) {
	conf := inmemConfig(t)
	conf.TrailingLogs = 10
	conf.NoSnapshotRestoreOnStart = true
	c := MakeCluster(1, t, conf)

	// Commit a lot of things.
	leader := c.Leader()
	var future Future
	for i := 0; i < 100; i++ {
		future = leader.Apply([]byte(fmt.Sprintf("test%d", i)), 0)
	}

	// Wait for the last future to apply
	if err := future.Error(); err != nil {
		t.Fatalf("err: %v", err)
	}

	// Take a snapshot.
	snapFuture := leader.Snapshot()
	if err := snapFuture.Error(); err != nil {
		t.Fatalf("err: %v", err)
	}

	// Shutdown.
	shutdown := leader.Shutdown()
	if err := shutdown.Error(); err != nil {
		t.Fatalf("err: %v", err)
	}

	_, trans := NewInmemTransport(leader.localAddr)
	newFSM := &MockFSM{}
	cfg := leader.config()
	_, err := NewRaft(&cfg, newFSM, leader.logs, leader.stable, leader.snapshots, trans)
	if err != nil {
		t.Fatalf("err: %v", err)
	}

	if len(newFSM.logs) != 0 {
		t.Fatalf("expected empty FSM, got %v", newFSM)
	}
}

func TestRaft_SnapshotRestore_PeerChange(t *testing.T) {
	var err error
	// Make the cluster.
	conf := inmemConfig(t)
	conf.ProtocolVersion = 1
	conf.TrailingLogs = 10
	c := MakeCluster(3, t, conf)
	defer c.Close()

	// Commit a lot of things.
	leader := c.Leader()
	var future Future
	for i := 0; i < 100; i++ {
		future = leader.Apply([]byte(fmt.Sprintf("test%d", i)), 0)
	}

	// Wait for the last future to apply
	if err = future.Error(); err != nil {
		t.Fatalf("[ERR] err: %v", err)
	}

	// Take a snapshot.
	snapFuture := leader.Snapshot()
	if err = snapFuture.Error(); err != nil {
		t.Fatalf("[ERR] err: %v", err)
	}

	// Shutdown.
	shutdown := leader.Shutdown()
	if err = shutdown.Error(); err != nil {
		t.Fatalf("[ERR] err: %v", err)
	}

	// Make a separate cluster.
	c2 := MakeClusterNoBootstrap(2, t, conf)
	defer c2.Close()

	// Kill the old cluster.
	for _, sec := range c.rafts {
		if sec != leader {
			if err = sec.Shutdown().Error(); err != nil {
				t.Fatalf("[ERR] shutdown err: %v", err)
			}
		}
	}

	// Restart the Raft with new peers.
	r := leader

	// Gather the new peer address list.
	var peers []string
	peers = append(peers, fmt.Sprintf("%q", leader.trans.LocalAddr()))
	for _, sec := range c2.rafts {
		peers = append(peers, fmt.Sprintf("%q", sec.trans.LocalAddr()))
	}
	content := []byte(fmt.Sprintf("[%s]", strings.Join(peers, ",")))

	// Perform a manual recovery on the cluster.
	base, err := os.MkdirTemp("", "")
	if err != nil {
		t.Fatalf("err: %v", err)
	}
	defer os.RemoveAll(base)
	peersFile := filepath.Join(base, "peers.json")
	if err = os.WriteFile(peersFile, content, 0666); err != nil {
		t.Fatalf("[ERR] err: %v", err)
	}
	configuration, err := ReadPeersJSON(peersFile)
	if err != nil {
		t.Fatalf("err: %v", err)
	}
	cfg := r.config()
	if err = RecoverCluster(&cfg, &MockFSM{}, r.logs, r.stable,
		r.snapshots, r.trans, configuration); err != nil {
		t.Fatalf("err: %v", err)
	}

	// Can't just reuse the old transport as it will be closed. We also start
	// with a fresh FSM for good measure so no state can carry over.
	_, trans := NewInmemTransport(r.localAddr)
	r, err = NewRaft(&cfg, &MockFSM{}, r.logs, r.stable, r.snapshots, trans)
	if err != nil {
		t.Fatalf("err: %v", err)
	}
	c.rafts[0] = r
	c2.rafts = append(c2.rafts, r)
	c2.trans = append(c2.trans, r.trans.(*InmemTransport))
	c2.fsms = append(c2.fsms, r.fsm.(*MockFSM))
	c2.FullyConnect()

	// Wait a while.
	time.Sleep(c.propagateTimeout)

	// Ensure we elect a leader, and that we replicate to our new followers.
	c2.EnsureSame(t)

	// We should have restored from the snapshot! Note that there's one
	// index bump from the noop the leader tees up when it takes over.
	if last := r.getLastApplied(); last != 103 {
		t.Fatalf("bad last: %v", last)
	}

	// Check the peers.
	c2.EnsureSamePeers(t)
}

func TestRaft_AutoSnapshot(t *testing.T) {
	// Make the cluster
	conf := inmemConfig(t)
	conf.SnapshotInterval = conf.CommitTimeout * 2
	conf.SnapshotThreshold = 50
	conf.TrailingLogs = 10
	c := MakeCluster(1, t, conf)
	defer c.Close()

	// Commit a lot of things
	leader := c.Leader()
	var future Future
	for i := 0; i < 100; i++ {
		future = leader.Apply([]byte(fmt.Sprintf("test%d", i)), 0)
	}

	// Wait for the last future to apply
	if err := future.Error(); err != nil {
		t.Fatalf("err: %v", err)
	}

	// Wait for a snapshot to happen
	time.Sleep(c.propagateTimeout)

	// Check for snapshot
	if snaps, _ := leader.snapshots.List(); len(snaps) == 0 {
		t.Fatalf("should have a snapshot")
	}
}

func TestRaft_UserSnapshot(t *testing.T) {
	// Make the cluster.
	conf := inmemConfig(t)
	conf.SnapshotThreshold = 50
	conf.TrailingLogs = 10
	c := MakeCluster(1, t, conf)
	defer c.Close()

	// With nothing committed, asking for a snapshot should return an error.
	leader := c.Leader()
	if userSnapshotErrorsOnNoData {
		if err := leader.Snapshot().Error(); err != ErrNothingNewToSnapshot {
			t.Fatalf("Request for Snapshot failed: %v", err)
		}
	}

	// Commit some things.
	var future Future
	for i := 0; i < 10; i++ {
		future = leader.Apply([]byte(fmt.Sprintf("test %d", i)), 0)
	}
	if err := future.Error(); err != nil {
		t.Fatalf("Error Apply new log entries: %v", err)
	}

	// Now we should be able to ask for a snapshot without getting an error.
	if err := leader.Snapshot().Error(); err != nil {
		t.Fatalf("Request for Snapshot failed: %v", err)
	}

	// Check for snapshot
	if snaps, _ := leader.snapshots.List(); len(snaps) == 0 {
		t.Fatalf("should have a snapshot")
	}
}

// snapshotAndRestore does a snapshot and restore sequence and applies the given
// offset to the snapshot index, so we can try out different situations.
func snapshotAndRestore(t *testing.T, offset uint64, monotonicLogStore bool, restoreNewCluster bool) {
	t.Helper()

	// Make the cluster.
	conf := inmemConfig(t)

	// snapshot operations perform some file IO operations.
	// increase times out to account for that
	conf.HeartbeatTimeout = 500 * time.Millisecond
	conf.ElectionTimeout = 500 * time.Millisecond
	conf.LeaderLeaseTimeout = 500 * time.Millisecond

	var c *cluster
	numPeers := 3
	optsMonotonic := &MakeClusterOpts{
		Peers:         numPeers,
		Bootstrap:     true,
		Conf:          conf,
		MonotonicLogs: true,
	}
	if monotonicLogStore {
		c = MakeClusterCustom(t, optsMonotonic)
	} else {
		c = MakeCluster(numPeers, t, conf)
	}
	defer c.Close()

	// Wait for things to get stable and commit some things.
	leader := c.Leader()
	var future Future
	for i := 0; i < 10; i++ {
		future = leader.Apply([]byte(fmt.Sprintf("test %d", i)), 0)
	}
	if err := future.Error(); err != nil {
		t.Fatalf("Error Apply new log entries: %v", err)
	}

	// Take a snapshot.
	snap := leader.Snapshot()
	if err := snap.Error(); err != nil {
		t.Fatalf("Request for Snapshot failed: %v", err)
	}

	// Commit some more things.
	for i := 10; i < 20; i++ {
		future = leader.Apply([]byte(fmt.Sprintf("test %d", i)), 0)
	}
	if err := future.Error(); err != nil {
		t.Fatalf("Error Apply new log entries: %v", err)
	}

	// Get the last index before the restore.
	preIndex := leader.getLastIndex()

	if restoreNewCluster {
		var c2 *cluster
		if monotonicLogStore {
			c2 = MakeClusterCustom(t, optsMonotonic)
		} else {
			c2 = MakeCluster(numPeers, t, conf)
		}
		c = c2
		leader = c.Leader()
	}

	// Restore the snapshot, twiddling the index with the offset.
	meta, reader, err := snap.Open()
	meta.Index += offset
	if err != nil {
		t.Fatalf("Snapshot open failed: %v", err)
	}
	defer reader.Close()
	if err := leader.Restore(meta, reader, 5*time.Second); err != nil {
		t.Fatalf("Restore failed: %v", err)
	}

	// Make sure the index was updated correctly. We add 2 because we burn
	// an index to create a hole, and then we apply a no-op after the
	// restore.
	var expected uint64
	if !restoreNewCluster && meta.Index < preIndex {
		expected = preIndex + 2
	} else {
		// restoring onto a new cluster should always have a last index based
		// off of the snaphsot meta index
		expected = meta.Index + 2
	}

	lastIndex := leader.getLastIndex()
	if lastIndex != expected {
		t.Fatalf("Index was not updated correctly: %d vs. %d", lastIndex, expected)
	}

	// Ensure raft logs are removed for monotonic log stores but remain
	// untouched for non-monotic (BoltDB) logstores.
	// When first index = 1, then logs have remained untouched.
	// When first indext is set to the next commit index / last index, then
	// it means logs have been removed.
	raftNodes := make([]*Raft, 0, numPeers+1)
	raftNodes = append(raftNodes, leader)
	raftNodes = append(raftNodes, c.Followers()...)
	for _, raftNode := range raftNodes {
		firstLogIndex, err := raftNode.logs.FirstIndex()
		require.NoError(t, err)
		lastLogIndex, err := raftNode.logs.LastIndex()
		require.NoError(t, err)
		if monotonicLogStore {
			require.Equal(t, expected, firstLogIndex)
		} else {
			require.Equal(t, uint64(1), firstLogIndex)
		}
		require.Equal(t, expected, lastLogIndex)
	}
	// Ensure all the fsm logs are the same and that we have everything that was
	// part of the original snapshot, and that the contents after were
	// reverted.
	c.EnsureSame(t)
	fsm := getMockFSM(c.fsms[0])
	fsm.Lock()
	if len(fsm.logs) != 10 {
		t.Fatalf("Log length bad: %d", len(fsm.logs))
	}
	for i, entry := range fsm.logs {
		expected := []byte(fmt.Sprintf("test %d", i))
<<<<<<< HEAD
		require.Equal(t, entry, expected)
=======
		if !bytes.Equal(entry, expected) {
			t.Fatalf("Log entry bad: %v", entry)
		}
>>>>>>> a3acea66
	}
	fsm.Unlock()

	// Commit some more things.
	for i := 20; i < 30; i++ {
		future = leader.Apply([]byte(fmt.Sprintf("test %d", i)), 0)
	}
	if err := future.Error(); err != nil {
		t.Fatalf("Error Apply new log entries: %v", err)
	}
	c.EnsureSame(t)
}

func TestRaft_UserRestore(t *testing.T) {
	cases := []uint64{
		0,
		1,
		2,

		// Snapshots from the future
		100,
		1000,
		10000,
	}

	restoreToNewClusterCases := []bool{false, true}

	for _, c := range cases {
		for _, restoreNewCluster := range restoreToNewClusterCases {
			t.Run(fmt.Sprintf("case %v | restored to new cluster: %t", c, restoreNewCluster), func(t *testing.T) {
				snapshotAndRestore(t, c, false, restoreNewCluster)
			})
			t.Run(fmt.Sprintf("monotonic case %v | restored to new cluster: %t", c, restoreNewCluster), func(t *testing.T) {
				snapshotAndRestore(t, c, true, restoreNewCluster)
			})
		}
	}
}

func TestRaft_SendSnapshotFollower(t *testing.T) {
	// Make the cluster
	conf := inmemConfig(t)
	conf.TrailingLogs = 10
	c := MakeCluster(3, t, conf)
	defer c.Close()

	// Disconnect one follower
	followers := c.Followers()
	leader := c.Leader()
	behind := followers[0]
	c.Disconnect(behind.localAddr)

	// Commit a lot of things
	var future Future
	for i := 0; i < 100; i++ {
		future = leader.Apply([]byte(fmt.Sprintf("test%d", i)), 0)
	}

	// Wait for the last future to apply
	if err := future.Error(); err != nil {
		t.Fatalf("err: %v", err)
	} else {
		t.Logf("[INFO] Finished apply without behind follower")
	}

	// Snapshot, this will truncate logs!
	for _, r := range c.rafts {
		future = r.Snapshot()
		// the disconnected node will have nothing to snapshot, so that's expected
		if err := future.Error(); err != nil && err != ErrNothingNewToSnapshot {
			t.Fatalf("err: %v", err)
		}
	}

	// Reconnect the behind node
	c.FullyConnect()

	// Ensure all the logs are the same
	c.EnsureSame(t)
}

func TestRaft_SendSnapshotAndLogsFollower(t *testing.T) {
	// Make the cluster
	conf := inmemConfig(t)
	conf.TrailingLogs = 10
	c := MakeCluster(3, t, conf)
	defer c.Close()

	// Disconnect one follower
	followers := c.Followers()
	leader := c.Leader()
	behind := followers[0]
	c.Disconnect(behind.localAddr)

	// Commit a lot of things
	var future Future
	for i := 0; i < 100; i++ {
		future = leader.Apply([]byte(fmt.Sprintf("test%d", i)), 0)
	}

	// Wait for the last future to apply
	if err := future.Error(); err != nil {
		t.Fatalf("err: %v", err)
	} else {
		t.Logf("[INFO] Finished apply without behind follower")
	}

	// Snapshot, this will truncate logs!
	for _, r := range c.rafts {
		future = r.Snapshot()
		// the disconnected node will have nothing to snapshot, so that's expected
		if err := future.Error(); err != nil && err != ErrNothingNewToSnapshot {
			t.Fatalf("err: %v", err)
		}
	}

	// Commit more logs past the snapshot.
	for i := 100; i < 200; i++ {
		future = leader.Apply([]byte(fmt.Sprintf("test%d", i)), 0)
	}

	// Wait for the last future to apply
	if err := future.Error(); err != nil {
		t.Fatalf("err: %v", err)
	} else {
		t.Logf("[INFO] Finished apply without behind follower")
	}

	// Reconnect the behind node
	c.FullyConnect()

	// Ensure all the logs are the same
	c.EnsureSame(t)
}

func TestRaft_ReJoinFollower(t *testing.T) {
	// Enable operation after a remove.
	conf := inmemConfig(t)
	conf.ShutdownOnRemove = false
	c := MakeCluster(3, t, conf)
	defer c.Close()

	// Get the leader.
	leader := c.Leader()

	// Wait until we have 2 followers.
	limit := time.Now().Add(c.longstopTimeout)
	var followers []*Raft
	for time.Now().Before(limit) && len(followers) != 2 {
		c.WaitEvent(nil, c.conf.CommitTimeout)
		followers = c.GetInState(Follower)
	}
	if len(followers) != 2 {
		t.Fatalf("expected two followers: %v", followers)
	}

	// Remove a follower.
	follower := followers[0]
	future := leader.RemoveServer(follower.localID, 0, 0)
	if err := future.Error(); err != nil {
		t.Fatalf("err: %v", err)
	}

	// Other nodes should have fewer peers.
	time.Sleep(c.propagateTimeout)
	if configuration := c.getConfiguration(leader); len(configuration.Servers) != 2 {
		t.Fatalf("too many peers: %v", configuration)
	}
	if configuration := c.getConfiguration(followers[1]); len(configuration.Servers) != 2 {
		t.Fatalf("too many peers: %v", configuration)
	}

	// Get the leader. We can't use the normal stability checker here because
	// the removed server will be trying to run an election but will be
	// ignored. The stability check will think this is off nominal because
	// the RequestVote RPCs won't stop firing.
	limit = time.Now().Add(c.longstopTimeout)
	var leaders []*Raft
	for time.Now().Before(limit) && len(leaders) != 1 {
		c.WaitEvent(nil, c.conf.CommitTimeout)
		leaders, _ = c.pollState(Leader)
	}
	if len(leaders) != 1 {
		t.Fatalf("expected a leader")
	}
	leader = leaders[0]

	// Rejoin. The follower will have a higher term than the leader,
	// this will cause the leader to step down, and a new round of elections
	// to take place. We should eventually re-stabilize.
	future = leader.AddVoter(follower.localID, follower.localAddr, 0, 0)
	if err := future.Error(); err != nil && err != ErrLeadershipLost {
		t.Fatalf("err: %v", err)
	}

	// We should level back up to the proper number of peers. We add a
	// stability check here to make sure the cluster gets to a state where
	// there's a solid leader.
	leader = c.Leader()
	if configuration := c.getConfiguration(leader); len(configuration.Servers) != 3 {
		t.Fatalf("missing peers: %v", configuration)
	}
	if configuration := c.getConfiguration(followers[1]); len(configuration.Servers) != 3 {
		t.Fatalf("missing peers: %v", configuration)
	}

	// Should be a follower now.
	if follower.State() != Follower {
		t.Fatalf("bad state: %v", follower.State())
	}
}

func TestRaft_LeaderLeaseExpire(t *testing.T) {
	// Make a cluster
	conf := inmemConfig(t)
	c := MakeCluster(2, t, conf)
	defer c.Close()

	// Get the leader
	leader := c.Leader()

	// Wait until we have a followers
	limit := time.Now().Add(c.longstopTimeout)
	var followers []*Raft
	for time.Now().Before(limit) && len(followers) != 1 {
		c.WaitEvent(nil, c.conf.CommitTimeout)
		followers = c.GetInState(Follower)
	}
	if len(followers) != 1 {
		t.Fatalf("expected a followers: %v", followers)
	}

	// Disconnect the follower now
	follower := followers[0]
	t.Logf("[INFO] Disconnecting %v", follower)
	c.Disconnect(follower.localAddr)

	// Watch the leaderCh
	timeout := time.After(conf.LeaderLeaseTimeout * 2)
LOOP:
	for {
		select {
		case v := <-leader.LeaderCh():
			if !v {
				break LOOP
			}
		case <-timeout:
			t.Fatalf("timeout stepping down as leader")
		}
	}

	// Ensure the last contact of the leader is non-zero
	if leader.LastContact().IsZero() {
		t.Fatalf("expected non-zero contact time")
	}

	// Should be no leaders
	if len(c.GetInState(Leader)) != 0 {
		t.Fatalf("expected step down")
	}

	// Verify no further contact
	last := follower.LastContact()
	time.Sleep(c.propagateTimeout)

	// Check that last contact has not changed
	if last != follower.LastContact() {
		t.Fatalf("unexpected further contact")
	}

	// Ensure both have cleared their leader
	if l, id := leader.LeaderWithID(); l != "" && id != "" {
		t.Fatalf("bad: %v", l)
	}
	if l, id := follower.LeaderWithID(); l != "" && id != "" {
		t.Fatalf("bad: %v", l)
	}
}

func TestRaft_Barrier(t *testing.T) {
	// Make the cluster
	c := MakeCluster(3, t, nil)
	defer c.Close()

	// Get the leader
	leader := c.Leader()

	// Commit a lot of things
	for i := 0; i < 100; i++ {
		leader.Apply([]byte(fmt.Sprintf("test%d", i)), 0)
	}

	// Wait for a barrier complete
	barrier := leader.Barrier(0)

	// Wait for the barrier future to apply
	if err := barrier.Error(); err != nil {
		t.Fatalf("err: %v", err)
	}

	// Ensure all the logs are the same
	c.EnsureSame(t)
	if len(getMockFSM(c.fsms[0]).logs) != 100 {
		t.Fatalf(fmt.Sprintf("Bad log length: %d", len(getMockFSM(c.fsms[0]).logs)))
	}
}

func TestRaft_VerifyLeader(t *testing.T) {
	// Make the cluster
	c := MakeCluster(3, t, nil)
	defer c.Close()

	// Get the leader
	leader := c.Leader()

	// Verify we are leader
	verify := leader.VerifyLeader()

	// Wait for the verify to apply
	if err := verify.Error(); err != nil {
		t.Fatalf("err: %v", err)
	}
}

func TestRaft_VerifyLeader_Single(t *testing.T) {
	// Make the cluster
	c := MakeCluster(1, t, nil)
	defer c.Close()

	// Get the leader
	leader := c.Leader()

	// Verify we are leader
	verify := leader.VerifyLeader()

	// Wait for the verify to apply
	if err := verify.Error(); err != nil {
		t.Fatalf("err: %v", err)
	}
}

func TestRaft_VerifyLeader_Fail(t *testing.T) {
	// Make a cluster
	conf := inmemConfig(t)
	c := MakeCluster(2, t, conf)
	defer c.Close()

	leader := c.Leader()
	// Remove the leader election notification from the channel buffer
	<-leader.LeaderCh()

	// Wait until we have a followers
	followers := c.Followers()

	// Force follower to different term
	follower := followers[0]
	follower.setCurrentTerm(follower.getCurrentTerm() + 1)

	// Wait for the leader to step down
	select {
	case v := <-leader.LeaderCh():
		if v {
			t.Fatalf("expected the leader to step down")
		}
	case <-time.After(conf.HeartbeatTimeout * 3):
		c.FailNowf("timeout waiting for leader to step down")
	}

	// Verify we are leader
	verify := leader.VerifyLeader()

	if err := verify.Error(); err != ErrNotLeader && err != ErrLeadershipLost {
		t.Fatalf("err: %v", err)
	}

	// Ensure the known leader is cleared
	if l, _ := leader.LeaderWithID(); l != "" {
		t.Fatalf("bad: %v", l)
	}
}

func TestRaft_VerifyLeader_PartialConnect(t *testing.T) {
	// Make a cluster
	conf := inmemConfig(t)
	c := MakeCluster(3, t, conf)
	defer c.Close()

	// Get the leader
	leader := c.Leader()

	// Wait until we have a followers
	limit := time.Now().Add(c.longstopTimeout)
	var followers []*Raft
	for time.Now().Before(limit) && len(followers) != 2 {
		c.WaitEvent(nil, c.conf.CommitTimeout)
		followers = c.GetInState(Follower)
	}
	if len(followers) != 2 {
		t.Fatalf("expected two followers but got: %v", followers)
	}

	// Force partial disconnect
	follower := followers[0]
	t.Logf("[INFO] Disconnecting %v", follower)
	c.Disconnect(follower.localAddr)

	// Verify we are leader
	verify := leader.VerifyLeader()

	// Wait for the leader to step down
	if err := verify.Error(); err != nil {
		t.Fatalf("err: %v", err)
	}
}

func TestRaft_NotifyCh(t *testing.T) {
	ch := make(chan bool, 1)
	conf := inmemConfig(t)
	conf.NotifyCh = ch
	c := MakeCluster(1, t, conf)
	defer c.Close()

	// Watch leaderCh for change
	select {
	case v := <-ch:
		if !v {
			t.Fatalf("should become leader")
		}
	case <-time.After(conf.HeartbeatTimeout * 8):
		t.Fatalf("timeout becoming leader")
	}

	// Close the cluster
	c.Close()

	// Watch leaderCh for change
	select {
	case v := <-ch:
		if v {
			t.Fatalf("should step down as leader")
		}
	case <-time.After(conf.HeartbeatTimeout * 6):
		t.Fatalf("timeout on step down as leader")
	}
}

func TestRaft_AppendEntry(t *testing.T) {
	c := MakeCluster(3, t, nil)
	defer c.Close()
	followers := c.Followers()
	ldr := c.Leader()
	ldrT := c.trans[c.IndexOf(ldr)]

	reqAppendEntries := AppendEntriesRequest{
		RPCHeader:    ldr.getRPCHeader(),
		Term:         ldr.getCurrentTerm() + 1,
		PrevLogEntry: 0,
		PrevLogTerm:  ldr.getCurrentTerm(),
		Leader:       nil,
		Entries: []*Log{
			{
				Index: 1,
				Term:  ldr.getCurrentTerm() + 1,
				Type:  LogCommand,
				Data:  []byte("log 1"),
			},
		},
		LeaderCommitIndex: 90,
	}
	// a follower that thinks there's a leader should vote for that leader.
	var resp AppendEntriesResponse
	if err := ldrT.AppendEntries(followers[0].localID, followers[0].localAddr, &reqAppendEntries, &resp); err != nil {
		t.Fatalf("RequestVote RPC failed %v", err)
	}

	require.True(t, resp.Success)

	headers := ldr.getRPCHeader()
	headers.ID = nil
	headers.Addr = nil
	reqAppendEntries = AppendEntriesRequest{
		RPCHeader:    headers,
		Term:         ldr.getCurrentTerm() + 1,
		PrevLogEntry: 0,
		PrevLogTerm:  ldr.getCurrentTerm(),
		Leader:       ldr.trans.EncodePeer(ldr.config().LocalID, ldr.localAddr),
		Entries: []*Log{
			{
				Index: 1,
				Term:  ldr.getCurrentTerm() + 1,
				Type:  LogCommand,
				Data:  []byte("log 1"),
			},
		},
		LeaderCommitIndex: 90,
	}
	// a follower that thinks there's a leader should vote for that leader.
	var resp2 AppendEntriesResponse
	if err := ldrT.AppendEntries(followers[0].localID, followers[0].localAddr, &reqAppendEntries, &resp2); err != nil {
		t.Fatalf("RequestVote RPC failed %v", err)
	}

	require.True(t, resp2.Success)
}

func TestRaft_VotingGrant_WhenLeaderAvailable(t *testing.T) {
	conf := inmemConfig(t)
	conf.ProtocolVersion = 3
	c := MakeCluster(3, t, conf)
	defer c.Close()
	followers := c.Followers()
	ldr := c.Leader()
	ldrT := c.trans[c.IndexOf(ldr)]

	reqVote := RequestVoteRequest{
		RPCHeader:          ldr.getRPCHeader(),
		Term:               ldr.getCurrentTerm() + 10,
		LastLogIndex:       ldr.LastIndex(),
		Candidate:          ldrT.EncodePeer(ldr.localID, ldr.localAddr),
		LastLogTerm:        ldr.getCurrentTerm(),
		LeadershipTransfer: false,
	}
	// a follower that thinks there's a leader should vote for that leader.
	var resp RequestVoteResponse
	if err := ldrT.RequestVote(followers[0].localID, followers[0].localAddr, &reqVote, &resp); err != nil {
		t.Fatalf("RequestVote RPC failed %v", err)
	}
	if !resp.Granted {
		t.Fatalf("expected vote to be granted, but wasn't %+v", resp)
	}
	// a follower that thinks there's a leader shouldn't vote for a different candidate
	reqVote.Addr = ldrT.EncodePeer(followers[0].localID, followers[0].localAddr)
	reqVote.Candidate = ldrT.EncodePeer(followers[0].localID, followers[0].localAddr)
	if err := ldrT.RequestVote(followers[1].localID, followers[1].localAddr, &reqVote, &resp); err != nil {
		t.Fatalf("RequestVote RPC failed %v", err)
	}
	if resp.Granted {
		t.Fatalf("expected vote not to be granted, but was %+v", resp)
	}
	// a follower that thinks there's a leader, but the request has the leadership transfer flag, should
	// vote for a different candidate
	reqVote.LeadershipTransfer = true
	reqVote.Addr = ldrT.EncodePeer(followers[0].localID, followers[0].localAddr)
	reqVote.Candidate = ldrT.EncodePeer(followers[0].localID, followers[0].localAddr)
	if err := ldrT.RequestVote(followers[1].localID, followers[1].localAddr, &reqVote, &resp); err != nil {
		t.Fatalf("RequestVote RPC failed %v", err)
	}
	if !resp.Granted {
		t.Fatalf("expected vote to be granted, but wasn't %+v", resp)
	}
}

func TestRaft_ProtocolVersion_RejectRPC(t *testing.T) {
	c := MakeCluster(3, t, nil)
	defer c.Close()
	followers := c.Followers()
	ldr := c.Leader()
	ldrT := c.trans[c.IndexOf(ldr)]

	reqVote := RequestVoteRequest{
		RPCHeader: RPCHeader{
			ProtocolVersion: ProtocolVersionMax + 1,
			Addr:            ldrT.EncodePeer(ldr.localID, ldr.localAddr),
		},
		Term:         ldr.getCurrentTerm() + 10,
		LastLogIndex: ldr.LastIndex(),
		LastLogTerm:  ldr.getCurrentTerm(),
	}

	// Reject a message from a future version we don't understand.
	var resp RequestVoteResponse
	err := ldrT.RequestVote(followers[0].localID, followers[0].localAddr, &reqVote, &resp)
	if err == nil || !strings.Contains(err.Error(), "protocol version") {
		t.Fatalf("expected RPC to get rejected: %v", err)
	}

	// Reject a message that's too old.
	reqVote.RPCHeader.ProtocolVersion = followers[0].protocolVersion - 2
	err = ldrT.RequestVote(followers[0].localID, followers[0].localAddr, &reqVote, &resp)
	if err == nil || !strings.Contains(err.Error(), "protocol version") {
		t.Fatalf("expected RPC to get rejected: %v", err)
	}
}

func TestRaft_ProtocolVersion_Upgrade_1_2(t *testing.T) {
	// Make a cluster back on protocol version 1.
	conf := inmemConfig(t)
	conf.ProtocolVersion = 1
	c := MakeCluster(2, t, conf)
	defer c.Close()

	// Set up another server speaking protocol version 2.
	conf = inmemConfig(t)
	conf.ProtocolVersion = 2
	c1 := MakeClusterNoBootstrap(1, t, conf)

	// Merge clusters.
	c.Merge(c1)
	c.FullyConnect()

	// Make sure the new ID-based operations aren't supported in the old
	// protocol.
	future := c.Leader().AddNonvoter(c1.rafts[0].localID, c1.rafts[0].localAddr, 0, 1*time.Second)
	if err := future.Error(); err != ErrUnsupportedProtocol {
		t.Fatalf("err: %v", err)
	}
	future = c.Leader().DemoteVoter(c1.rafts[0].localID, 0, 1*time.Second)
	if err := future.Error(); err != ErrUnsupportedProtocol {
		t.Fatalf("err: %v", err)
	}

	// Now do the join using the old address-based API.
	if future := c.Leader().AddPeer(c1.rafts[0].localAddr); future.Error() != nil {
		t.Fatalf("err: %v", future.Error())
	}

	// Sanity check the cluster.
	c.EnsureSame(t)
	c.EnsureSamePeers(t)
	c.EnsureLeader(t, c.Leader().localAddr)

	// Now do the remove using the old address-based API.
	if future := c.Leader().RemovePeer(c1.rafts[0].localAddr); future.Error() != nil {
		t.Fatalf("err: %v", future.Error())
	}
}

func TestRaft_ProtocolVersion_Upgrade_2_3(t *testing.T) {
	// Make a cluster back on protocol version 2.
	conf := inmemConfig(t)
	conf.ProtocolVersion = 2
	c := MakeCluster(2, t, conf)
	defer c.Close()
	oldAddr := c.Followers()[0].localAddr

	// Set up another server speaking protocol version 3.
	conf = inmemConfig(t)
	conf.ProtocolVersion = 3
	c1 := MakeClusterNoBootstrap(1, t, conf)

	// Merge clusters.
	c.Merge(c1)
	c.FullyConnect()

	// Use the new ID-based API to add the server with its ID.
	future := c.Leader().AddVoter(c1.rafts[0].localID, c1.rafts[0].localAddr, 0, 1*time.Second)
	if err := future.Error(); err != nil {
		t.Fatalf("err: %v", err)
	}

	// Sanity check the cluster.
	c.EnsureSame(t)
	c.EnsureSamePeers(t)
	c.EnsureLeader(t, c.Leader().localAddr)

	// Remove an old server using the old address-based API.
	if future := c.Leader().RemovePeer(oldAddr); future.Error() != nil {
		t.Fatalf("err: %v", future.Error())
	}
}

func TestRaft_LeaderID_Propagated(t *testing.T) {
	// Make a cluster on protocol version 3.
	conf := inmemConfig(t)
	c := MakeCluster(3, t, conf)
	defer c.Close()
	err := waitForLeader(c)
	require.NoError(t, err)

	for _, n := range c.rafts {
		require.Equal(t, ProtocolVersion(3), n.protocolVersion)
		addr, id := n.LeaderWithID()
		require.NotEmpty(t, id)
		require.NotEmpty(t, addr)
	}
	for i := 0; i < 5; i++ {
		future := c.Leader().Apply([]byte(fmt.Sprintf("test%d", i)), 0)
		if err := future.Error(); err != nil {
			t.Fatalf("[ERR] err: %v", err)
		}
	}
	// Wait a while
	time.Sleep(c.propagateTimeout)

	// Sanity check the cluster.
	c.EnsureSame(t)
	c.EnsureSamePeers(t)
	c.EnsureLeader(t, c.Leader().localAddr)
}

func TestRaft_LeadershipTransferInProgress(t *testing.T) {
	r := &Raft{leaderState: leaderState{}}
	r.setupLeaderState()

	if r.getLeadershipTransferInProgress() != false {
		t.Errorf("should be true after setup")
	}

	r.setLeadershipTransferInProgress(true)
	if r.getLeadershipTransferInProgress() != true {
		t.Errorf("should be true because we set it before")
	}
	r.setLeadershipTransferInProgress(false)
	if r.getLeadershipTransferInProgress() != false {
		t.Errorf("should be false because we set it before")
	}
}

func pointerToString(s string) *string {
	return &s
}

func TestRaft_LeadershipTransferPickServer(t *testing.T) {
	type variant struct {
		lastLogIndex int
		servers      map[string]uint64
		expected     *string
	}
	leaderID := "z"
	variants := []variant{
		{lastLogIndex: 10, servers: map[string]uint64{}, expected: nil},
		{lastLogIndex: 10, servers: map[string]uint64{leaderID: 11, "a": 9}, expected: pointerToString("a")},
		{lastLogIndex: 10, servers: map[string]uint64{leaderID: 11, "a": 9, "b": 8}, expected: pointerToString("a")},
		{lastLogIndex: 10, servers: map[string]uint64{leaderID: 11, "c": 9, "b": 8, "a": 8}, expected: pointerToString("c")},
		{lastLogIndex: 10, servers: map[string]uint64{leaderID: 11, "a": 7, "b": 11, "c": 8}, expected: pointerToString("b")},
	}
	for i, v := range variants {
		servers := []Server{}
		replState := map[ServerID]*followerReplication{}
		for id, idx := range v.servers {
			servers = append(servers, Server{ID: ServerID(id)})
			replState[ServerID(id)] = &followerReplication{nextIndex: idx}
		}
		r := Raft{leaderState: leaderState{}, localID: ServerID(leaderID), configurations: configurations{latest: Configuration{Servers: servers}}}
		r.lastLogIndex = uint64(v.lastLogIndex)
		r.leaderState.replState = replState

		actual := r.pickServer()
		if v.expected == nil && actual == nil {
			continue
		} else if v.expected == nil && actual != nil {
			t.Errorf("case %d: actual: %v doesn't match expected: %v", i, actual, v.expected)
		} else if actual == nil && v.expected != nil {
			t.Errorf("case %d: actual: %v doesn't match expected: %v", i, actual, v.expected)
		} else if string(actual.ID) != *v.expected {
			t.Errorf("case %d: actual: %v doesn't match expected: %v", i, actual.ID, *v.expected)
		}
	}
}

func TestRaft_LeadershipTransfer(t *testing.T) {
	c := MakeCluster(3, t, nil)
	defer c.Close()

	oldLeader := string(c.Leader().localID)
	err := c.Leader().LeadershipTransfer()
	if err.Error() != nil {
		t.Fatalf("Didn't expect error: %v", err.Error())
	}
	newLeader := string(c.Leader().localID)
	if oldLeader == newLeader {
		t.Error("Leadership should have been transitioned to another peer.")
	}
}

func TestRaft_LeadershipTransferWithOneNode(t *testing.T) {
	c := MakeCluster(1, t, nil)
	defer c.Close()

	future := c.Leader().LeadershipTransfer()
	if future.Error() == nil {
		t.Fatal("leadership transfer should err")
	}

	expected := "cannot find peer"
	actual := future.Error().Error()
	if !strings.Contains(actual, expected) {
		t.Errorf("leadership transfer should err with: %s", expected)
	}
}

func TestRaft_LeadershipTransferWithSevenNodes(t *testing.T) {
	c := MakeCluster(7, t, nil)
	defer c.Close()

	oldLeader := c.Leader().localID
	follower := c.GetInState(Follower)[0]
	future := c.Leader().LeadershipTransferToServer(follower.localID, follower.localAddr)
	if future.Error() != nil {
		t.Fatalf("Didn't expect error: %v", future.Error())
	}
	if oldLeader == c.Leader().localID {
		t.Error("Leadership should have been transitioned to specified server.")
	}
}

func TestRaft_LeadershipTransferToInvalidID(t *testing.T) {
	c := MakeCluster(3, t, nil)
	defer c.Close()

	future := c.Leader().LeadershipTransferToServer(ServerID("abc"), ServerAddress("localhost"))
	if future.Error() == nil {
		t.Fatal("leadership transfer should err")
	}

	expected := "cannot find replication state"
	actual := future.Error().Error()
	if !strings.Contains(actual, expected) {
		t.Errorf("leadership transfer should err with: %s", expected)
	}
}

func TestRaft_LeadershipTransferToInvalidAddress(t *testing.T) {
	c := MakeCluster(3, t, nil)
	defer c.Close()

	follower := c.GetInState(Follower)[0]
	future := c.Leader().LeadershipTransferToServer(follower.localID, ServerAddress("localhost"))
	if future.Error() == nil {
		t.Fatal("leadership transfer should err")
	}
	expected := "failed to make TimeoutNow RPC"
	actual := future.Error().Error()
	if !strings.Contains(actual, expected) {
		t.Errorf("leadership transfer should err with: %s", expected)
	}
}

func TestRaft_LeadershipTransferToBehindServer(t *testing.T) {
	c := MakeCluster(3, t, nil)
	defer c.Close()

	l := c.Leader()
	behind := c.GetInState(Follower)[0]

	// Commit a lot of things
	for i := 0; i < 1000; i++ {
		l.Apply([]byte(fmt.Sprintf("test%d", i)), 0)
	}

	future := l.LeadershipTransferToServer(behind.localID, behind.localAddr)
	if future.Error() != nil {
		t.Fatalf("This is not supposed to error: %v", future.Error())
	}
	if c.Leader().localID != behind.localID {
		t.Fatal("Behind server did not get leadership")
	}
}

func TestRaft_LeadershipTransferToItself(t *testing.T) {
	c := MakeCluster(3, t, nil)
	defer c.Close()

	l := c.Leader()

	future := l.LeadershipTransferToServer(l.localID, l.localAddr)
	if future.Error() == nil {
		t.Fatal("leadership transfer should err")
	}
	expected := "cannot transfer leadership to itself"
	actual := future.Error().Error()
	if !strings.Contains(actual, expected) {
		t.Errorf("leadership transfer should err with: %s", expected)
	}
}

func TestRaft_LeadershipTransferLeaderRejectsClientRequests(t *testing.T) {
	c := MakeCluster(3, t, nil)
	defer c.Close()
	l := c.Leader()
	l.setLeadershipTransferInProgress(true)

	// tests for API > protocol version 3 is missing here because leadership transfer
	// is only available for protocol version >= 3
	// TODO: is something missing here?
	futures := []Future{
		l.AddNonvoter(ServerID(""), ServerAddress(""), 0, 0),
		l.AddVoter(ServerID(""), ServerAddress(""), 0, 0),
		l.Apply([]byte("test"), 0),
		l.Barrier(0),
		l.DemoteVoter(ServerID(""), 0, 0),

		// the API is tested, but here we are making sure we reject any config change.
		l.requestConfigChange(configurationChangeRequest{}, 100*time.Millisecond),
	}
	futures = append(futures, l.LeadershipTransfer())

	for i, f := range futures {
		t.Logf("waiting on future %v", i)
		if f.Error() != ErrLeadershipTransferInProgress {
			t.Errorf("case %d: should have errored with: %s, instead of %s", i, ErrLeadershipTransferInProgress, f.Error())
		}
	}

	f := l.LeadershipTransferToServer(ServerID(""), ServerAddress(""))
	if f.Error() != ErrLeadershipTransferInProgress {
		t.Errorf("should have errored with: %s, instead of %s", ErrLeadershipTransferInProgress, f.Error())
	}
}

func TestRaft_LeadershipTransferLeaderReplicationTimeout(t *testing.T) {
	c := MakeCluster(3, t, nil)
	defer c.Close()

	l := c.Leader()
	behind := c.GetInState(Follower)[0]

	// Commit a lot of things, so that the timeout can kick in
	for i := 0; i < 10000; i++ {
		l.Apply([]byte(fmt.Sprintf("test%d", i)), 0)
	}

	// set ElectionTimeout really short because this is used to determine
	// how long a transfer is allowed to take.
	cfg := l.config()
	cfg.ElectionTimeout = 1 * time.Nanosecond
	l.conf.Store(cfg)

	future := l.LeadershipTransferToServer(behind.localID, behind.localAddr)
	if future.Error() == nil {
		t.Log("This test is fishing for a replication timeout, but this is not guaranteed to happen.")
	} else {
		expected := "leadership transfer timeout"
		actual := future.Error().Error()
		if !strings.Contains(actual, expected) {
			t.Errorf("leadership transfer should err with: %s", expected)
		}
	}
}

func TestRaft_LeadershipTransferIgnoresNonvoters(t *testing.T) {
	c := MakeCluster(2, t, nil)
	defer c.Close()

	follower := c.Followers()[0]

	demoteFuture := c.Leader().DemoteVoter(follower.localID, 0, 0)
	if demoteFuture.Error() != nil {
		t.Fatalf("demote voter err'd: %v", demoteFuture.Error())
	}

	future := c.Leader().LeadershipTransfer()
	if future.Error() == nil {
		t.Fatal("leadership transfer should err")
	}

	expected := "cannot find peer"
	actual := future.Error().Error()
	if !strings.Contains(actual, expected) {
		t.Errorf("leadership transfer should err with: %s", expected)
	}
}

func TestRaft_LeadershipTransferStopRightAway(t *testing.T) {
	r := Raft{leaderState: leaderState{}}
	r.setupLeaderState()

	stopCh := make(chan struct{})
	doneCh := make(chan error, 1)
	close(stopCh)
	r.leadershipTransfer(ServerID("a"), ServerAddress(""), &followerReplication{}, stopCh, doneCh)
	err := <-doneCh
	if err != nil {
		t.Errorf("leadership shouldn't have started, but instead it error with: %v", err)
	}
}

func TestRaft_GetConfigurationNoBootstrap(t *testing.T) {
	c := MakeCluster(2, t, nil)
	defer c.Close()

	// Should be one leader
	c.Followers()
	leader := c.Leader()
	c.EnsureLeader(t, leader.localAddr)

	// Should be able to apply
	future := leader.Apply([]byte("test"), c.conf.CommitTimeout)
	if err := future.Error(); err != nil {
		t.Fatalf("[ERR] err: %v", err)
	}
	c.WaitForReplication(1)

	// Get configuration via GetConfiguration of a running node
	cfgf := c.rafts[0].GetConfiguration()
	if err := cfgf.Error(); err != nil {
		t.Fatal(err)
	}
	expected := cfgf.Configuration()

	// Obtain the same configuration via GetConfig
	logs := c.stores[0]
	store := c.stores[0]
	snap := c.snaps[0]
	trans := c.trans[0]
	observed, err := GetConfiguration(c.conf, c.fsms[0], logs, store, snap, trans)
	if err != nil {
		t.Fatal(err)
	}
	if !reflect.DeepEqual(observed, expected) {
		t.Errorf("GetConfiguration result differ from Raft.GetConfiguration: observed %+v, expected %+v", observed, expected)
	}
}

func TestRaft_LogStoreIsMonotonic(t *testing.T) {
	c := MakeCluster(1, t, nil)
	defer c.Close()

	// Should be one leader
	leader := c.Leader()
	c.EnsureLeader(t, leader.localAddr)

	// Test the monotonic type assertion on the InmemStore.
	_, ok := leader.logs.(MonotonicLogStore)
	assert.False(t, ok)

	var log LogStore

	// Wrapping the non-monotonic store as a LogCache should make it pass the
	// type assertion, but the underlying store is still non-monotonic.
	log, _ = NewLogCache(100, leader.logs)
	mcast, ok := log.(MonotonicLogStore)
	require.True(t, ok)
	assert.False(t, mcast.IsMonotonic())

	// Now create a new MockMonotonicLogStore using the leader logs and expect
	// it to work.
	log = &MockMonotonicLogStore{s: leader.logs}
	mcast, ok = log.(MonotonicLogStore)
	require.True(t, ok)
	assert.True(t, mcast.IsMonotonic())

	// Wrap the mock logstore in a LogCache and check again.
	log, _ = NewLogCache(100, log)
	mcast, ok = log.(MonotonicLogStore)
	require.True(t, ok)
	assert.True(t, mcast.IsMonotonic())
}

func TestRaft_CacheLogWithStoreError(t *testing.T) {
	c := MakeCluster(2, t, nil)
	defer c.Close()

	// Should be one leader
	follower := c.Followers()[0]
	leader := c.Leader()
	c.EnsureLeader(t, leader.localAddr)

	// There is no lock to protect this assignment I am afraid.
	es := &errorStore{LogStore: follower.logs}
	cl, _ := NewLogCache(100, es)
	follower.logs = cl

	// Commit some logs
	for i := 0; i < 5; i++ {
		future := leader.Apply([]byte(fmt.Sprintf("test%d", i)), 0)
		if err := future.Error(); err != nil {
			t.Fatalf("[ERR] err: %v", err)
		}
	}

	// Make the next fail
	es.failNext(1)
	leader.Apply([]byte("test6"), 0)

	leader.Apply([]byte("test7"), 0)
	future := leader.Apply([]byte("test8"), 0)

	// Wait for the last future to apply
	if err := future.Error(); err != nil {
		t.Fatalf("[ERR] err: %v", err)
	}

	// Shutdown follower
	if f := follower.Shutdown(); f.Error() != nil {
		t.Fatalf("error shuting down follower: %v", f.Error())
	}

	// Try to restart the follower and make sure it does not fail with a LogNotFound error
	_, trans := NewInmemTransport(follower.localAddr)
	follower.logs = es.LogStore
	conf := follower.config()
	n, err := NewRaft(&conf, &MockFSM{}, follower.logs, follower.stable, follower.snapshots, trans)
	if err != nil {
		t.Fatalf("error restarting follower: %v", err)
	}
	n.Shutdown()
}

func TestRaft_ReloadConfig(t *testing.T) {
	conf := inmemConfig(t)
	conf.LeaderLeaseTimeout = 40 * time.Millisecond
	c := MakeCluster(1, t, conf)
	defer c.Close()
	raft := c.rafts[0]

	// Make sure the reloadable values are as expected before
	require.Equal(t, uint64(10240), raft.config().TrailingLogs)
	require.Equal(t, 120*time.Second, raft.config().SnapshotInterval)
	require.Equal(t, uint64(8192), raft.config().SnapshotThreshold)

	// Reload with different values
	newCfg := ReloadableConfig{
		TrailingLogs:      12345,
		SnapshotInterval:  234 * time.Second,
		SnapshotThreshold: 6789,
		HeartbeatTimeout:  45 * time.Millisecond,
		ElectionTimeout:   46 * time.Millisecond,
	}

	require.NoError(t, raft.ReloadConfig(newCfg))

	// Now we should have new values
	require.Equal(t, newCfg.TrailingLogs, raft.config().TrailingLogs)
	require.Equal(t, newCfg.SnapshotInterval, raft.config().SnapshotInterval)
	require.Equal(t, newCfg.SnapshotThreshold, raft.config().SnapshotThreshold)
	require.Equal(t, newCfg.HeartbeatTimeout, raft.config().HeartbeatTimeout)
	require.Equal(t, newCfg.ElectionTimeout, raft.config().ElectionTimeout)
}

func TestRaft_ReloadConfigValidates(t *testing.T) {
	conf := inmemConfig(t)
	c := MakeCluster(1, t, conf)
	defer c.Close()
	raft := c.rafts[0]

	// Make sure the reloadable values are as expected before
	require.Equal(t, uint64(10240), raft.config().TrailingLogs)
	require.Equal(t, 120*time.Second, raft.config().SnapshotInterval)
	require.Equal(t, uint64(8192), raft.config().SnapshotThreshold)

	// Reload with different values that are invalid per ValidateConfig
	newCfg := ReloadableConfig{
		TrailingLogs:      12345,
		SnapshotInterval:  1 * time.Millisecond, // must be >= 5 millisecond
		SnapshotThreshold: 6789,
	}

	require.Error(t, raft.ReloadConfig(newCfg))

	// Now we should have same values
	require.Equal(t, uint64(10240), raft.config().TrailingLogs)
	require.Equal(t, 120*time.Second, raft.config().SnapshotInterval)
	require.Equal(t, uint64(8192), raft.config().SnapshotThreshold)
}

// TODO: These are test cases we'd like to write for appendEntries().
// Unfortunately, it's difficult to do so with the current way this file is
// tested.
//
// Term check:
// - m.term is too small: no-op.
// - m.term is too large: update term, become follower, process request.
// - m.term is right but we're candidate: become follower, process request.
//
// Previous entry check:
// - prev is within the snapshot, before the snapshot's index: assume match.
// - prev is within the snapshot, exactly the snapshot's index: check
//   snapshot's term.
// - prev is a log entry: check entry's term.
// - prev is past the end of the log: return fail.
//
// New entries:
// - new entries are all new: add them all.
// - new entries are all duplicate: ignore them all without ever removing dups.
// - new entries some duplicate, some new: add the new ones without ever
//   removing dups.
// - new entries all conflict: remove the conflicting ones, add their
//   replacements.
// - new entries some duplicate, some conflict: remove the conflicting ones,
//   add their replacement, without ever removing dups.
//
// Storage errors handled properly.
// Commit index updated properly.

func TestRaft_InstallSnapshot_InvalidPeers(t *testing.T) {
	_, transport := NewInmemTransport("")
	r := &Raft{
		trans:  transport,
		logger: hclog.New(nil),
	}

	req := &InstallSnapshotRequest{
		Peers: []byte("invalid msgpack"),
	}
	chResp := make(chan RPCResponse, 1)
	rpc := RPC{
		Reader:   new(bytes.Buffer),
		RespChan: chResp,
	}
	r.installSnapshot(rpc, req)
	resp := <-chResp
	require.Error(t, resp.Error)
	require.Contains(t, resp.Error.Error(), "failed to decode peers")
}

func TestRaft_VoteNotGranted_WhenNodeNotInCluster(t *testing.T) {
	// Make a cluster
	c := MakeCluster(3, t, nil)

	defer c.Close()

	// Get the leader
	leader := c.Leader()

	// Wait until we have 2 followers
	limit := time.Now().Add(c.longstopTimeout)
	var followers []*Raft
	for time.Now().Before(limit) && len(followers) != 2 {
		c.WaitEvent(nil, c.conf.CommitTimeout)
		followers = c.GetInState(Follower)
	}
	if len(followers) != 2 {
		t.Fatalf("expected two followers: %v", followers)
	}

	// Remove a follower
	followerRemoved := followers[0]
	future := leader.RemoveServer(followerRemoved.localID, 0, 0)
	if err := future.Error(); err != nil {
		t.Fatalf("err: %v", err)
	}

	// Wait a while
	time.Sleep(c.propagateTimeout)

	// Other nodes should have fewer peers
	if configuration := c.getConfiguration(leader); len(configuration.Servers) != 2 {
		t.Fatalf("too many peers")
	}
	if configuration := c.getConfiguration(followers[1]); len(configuration.Servers) != 2 {
		t.Fatalf("too many peers")
	}
	waitForState(followerRemoved, Follower)
	// The removed node should be still in Follower state
	require.Equal(t, Follower, followerRemoved.getState())

	// Prepare a Vote request from the removed follower
	follower := followers[1]
	followerRemovedT := c.trans[c.IndexOf(followerRemoved)]
	reqVote := RequestVoteRequest{
		RPCHeader:          followerRemoved.getRPCHeader(),
		Term:               followerRemoved.getCurrentTerm() + 10,
		LastLogIndex:       followerRemoved.LastIndex(),
		LastLogTerm:        followerRemoved.getCurrentTerm(),
		LeadershipTransfer: false,
	}
	// a follower that thinks there's a leader should vote for that leader.
	var resp RequestVoteResponse

	// partiton the leader to simulate an unstable cluster
	c.Partition([]ServerAddress{leader.localAddr})
	time.Sleep(c.propagateTimeout)

	// wait for the remaining follower to trigger an election
	waitForState(follower, Candidate)
	require.Equal(t, Candidate, follower.getState())

	// send a vote request from the removed follower to the Candidate follower
	if err := followerRemovedT.RequestVote(follower.localID, follower.localAddr, &reqVote, &resp); err != nil {
		t.Fatalf("RequestVote RPC failed %v", err)
	}

	// the vote request should not be granted, because the voter is not part of the cluster anymore
	if resp.Granted {
		t.Fatalf("expected vote to not be granted, but it was %+v", resp)
	}
}

func TestRaft_ClusterCanRegainStability_WhenNonVoterWithHigherTermJoin(t *testing.T) {
	// Make a cluster
	c := MakeCluster(3, t, nil)

	defer c.Close()

	// Get the leader
	leader := c.Leader()

	// Wait until we have 2 followers
	limit := time.Now().Add(c.longstopTimeout)
	var followers []*Raft
	for time.Now().Before(limit) && len(followers) != 2 {
		c.WaitEvent(nil, c.conf.CommitTimeout)
		followers = c.GetInState(Follower)
	}
	if len(followers) != 2 {
		t.Fatalf("expected two followers: %v", followers)
	}

	// Remove a follower
	followerRemoved := followers[0]
	c.Disconnect(followerRemoved.localAddr)
	time.Sleep(c.propagateTimeout)

	future := leader.RemoveServer(followerRemoved.localID, 0, 0)
	if err := future.Error(); err != nil {
		t.Fatalf("err: %v", err)
	}

	//set that follower term to higher term to faster simulate a partitioning
	newTerm := leader.getCurrentTerm() + 20
	followerRemoved.setCurrentTerm(newTerm)
	//Add the node back as NonVoter
	future = leader.AddNonvoter(followerRemoved.localID, followerRemoved.localAddr, 0, 0)
	if err := future.Error(); err != nil {
		t.Fatalf("err: %v", err)
	}

	c.FullyConnect()

	// Wait a while
	time.Sleep(c.propagateTimeout)
	// Check the term is now a new term
	leader = c.Leader()
	currentTerm := leader.getCurrentTerm()
	if newTerm > currentTerm {
		t.Fatalf("term should have changed,%d < %d", newTerm, currentTerm)
	}

	// check nonVoter is not elected
	if leader.localID == followerRemoved.localID {
		t.Fatalf("Should not be leader %s", followerRemoved.localID)
	}

	//Write some logs to ensure they replicate
	for i := 0; i < 100; i++ {
		future := leader.Apply([]byte(fmt.Sprintf("test%d", i)), 0)
		if err := future.Error(); err != nil {
			t.Fatalf("[ERR] apply err: %v", err)
		}
	}
	c.WaitForReplication(100)

	//Remove the server and add it back as Voter
	future = leader.RemoveServer(followerRemoved.localID, 0, 0)
	if err := future.Error(); err != nil {
		t.Fatalf("err: %v", err)
	}
	leader.AddVoter(followerRemoved.localID, followerRemoved.localAddr, 0, 0)

	// Wait a while
	time.Sleep(c.propagateTimeout * 10)

	//Write some logs to ensure they replicate
	for i := 100; i < 200; i++ {
		future := leader.Apply([]byte(fmt.Sprintf("test%d", i)), 0)
		if err := future.Error(); err != nil {
			t.Fatalf("[ERR] apply err: %v", err)
		}
	}
	c.WaitForReplication(200)

	// Check leader stable
	newLeader := c.Leader()
	if newLeader.leaderID != leader.leaderID {
		t.Fatalf("leader changed")
	}
}

// TestRaft_FollowerRemovalNoElection ensures that a leader election is not
// started when a standby is shut down and restarted.
func TestRaft_FollowerRemovalNoElection(t *testing.T) {
	// Make a cluster
	inmemConf := inmemConfig(t)
	inmemConf.HeartbeatTimeout = 100 * time.Millisecond
	inmemConf.ElectionTimeout = 100 * time.Millisecond
	c := MakeCluster(3, t, inmemConf)

	defer c.Close()
	err := waitForLeader(c)
	require.NoError(t, err)
	leader := c.Leader()

	// Wait until we have 2 followers
	limit := time.Now().Add(c.longstopTimeout)
	var followers []*Raft
	for time.Now().Before(limit) && len(followers) != 2 {
		c.WaitEvent(nil, c.conf.CommitTimeout)
		followers = c.GetInState(Follower)
	}
	if len(followers) != 2 {
		t.Fatalf("expected two followers: %v", followers)
	}

	// Disconnect one of the followers and wait for the heartbeat timeout
	i := 0
	follower := c.rafts[i]
	if follower == c.Leader() {
		i = 1
		follower = c.rafts[i]
	}
	logs := follower.logs
	t.Logf("[INFO] restarting %v", follower)
	// Shutdown follower
	if f := follower.Shutdown(); f.Error() != nil {
		t.Fatalf("error shuting down follower: %v", f.Error())
	}

	_, trans := NewInmemTransport(follower.localAddr)
	conf := follower.config()
	n, err := NewRaft(&conf, &MockFSM{}, logs, follower.stable, follower.snapshots, trans)
	if err != nil {
		t.Fatalf("error restarting follower: %v", err)
	}
	c.rafts[i] = n
	c.trans[i] = n.trans.(*InmemTransport)
	c.fsms[i] = n.fsm.(*MockFSM)
	c.FullyConnect()
	// There should be no re-election during this sleep
	time.Sleep(250 * time.Millisecond)

	// Let things settle and make sure we recovered.
	c.EnsureLeader(t, leader.localAddr)
	c.EnsureSame(t)
	c.EnsureSamePeers(t)
	n.Shutdown()
}

func TestRaft_VoteWithNoIDNoAddr(t *testing.T) {
	// Make a cluster
	c := MakeCluster(3, t, nil)

	defer c.Close()
	err := waitForLeader(c)
	require.NoError(t, err)
	leader := c.Leader()

	// Wait until we have 2 followers
	limit := time.Now().Add(c.longstopTimeout)
	var followers []*Raft
	for time.Now().Before(limit) && len(followers) != 2 {
		c.WaitEvent(nil, c.conf.CommitTimeout)
		followers = c.GetInState(Follower)
	}
	if len(followers) != 2 {
		t.Fatalf("expected two followers: %v", followers)
	}

	follower := followers[0]

	headers := follower.getRPCHeader()
	headers.ID = nil
	headers.Addr = nil
	reqVote := RequestVoteRequest{
		RPCHeader:          headers,
		Term:               follower.getCurrentTerm() + 10,
		LastLogIndex:       follower.LastIndex(),
		LastLogTerm:        follower.getCurrentTerm(),
		Candidate:          follower.trans.EncodePeer(follower.config().LocalID, follower.localAddr),
		LeadershipTransfer: false,
	}
	// a follower that thinks there's a leader should vote for that leader.
	var resp RequestVoteResponse
	followerT := c.trans[c.IndexOf(followers[1])]
	c.Partition([]ServerAddress{leader.localAddr})
	time.Sleep(c.propagateTimeout)

	// wait for the remaining follower to trigger an election
	waitForState(follower, Candidate)
	require.Equal(t, Candidate, follower.getState())
	// send a vote request from the removed follower to the Candidate follower

	if err := followerT.RequestVote(follower.localID, follower.localAddr, &reqVote, &resp); err != nil {
		t.Fatalf("RequestVote RPC failed %v", err)
	}

	// the vote request should not be granted, because the voter is not part of the cluster anymore
	if !resp.Granted {
		t.Fatalf("expected vote to not be granted, but it was %+v", resp)
	}
}

func waitForState(follower *Raft, state RaftState) {
	count := 0
	for follower.getState() != state && count < 1000 {
		count++
		time.Sleep(1 * time.Millisecond)
	}
}

func waitForLeader(c *cluster) error {
	count := 0
	for count < 100 {
		r := c.GetInState(Leader)
		if len(r) >= 1 {
			return nil
		}
		count++
		time.Sleep(50 * time.Millisecond)
	}
	return errors.New("no leader elected")
}

func TestRaft_runFollower_State_Transition(t *testing.T) {
	type fields struct {
		conf     *Config
		servers  []Server
		serverID ServerID
	}
	tests := []struct {
		name          string
		fields        fields
		expectedState RaftState
	}{
		{"NonVoter", fields{conf: DefaultConfig(), servers: []Server{{Nonvoter, "first", ""}}, serverID: "first"}, Follower},
		{"Voter", fields{conf: DefaultConfig(), servers: []Server{{Voter, "first", ""}}, serverID: "first"}, Candidate},
		{"Not in Config", fields{conf: DefaultConfig(), servers: []Server{{Voter, "second", ""}}, serverID: "first"}, Follower},
	}
	for _, tt := range tests {
		t.Run(tt.name, func(t *testing.T) {
			// set timeout to tests specific
			tt.fields.conf.LocalID = tt.fields.serverID
			tt.fields.conf.HeartbeatTimeout = 50 * time.Millisecond
			tt.fields.conf.ElectionTimeout = 50 * time.Millisecond
			tt.fields.conf.LeaderLeaseTimeout = 50 * time.Millisecond
			tt.fields.conf.CommitTimeout = 5 * time.Millisecond
			tt.fields.conf.SnapshotThreshold = 100
			tt.fields.conf.TrailingLogs = 10
			tt.fields.conf.skipStartup = true

			// Create a raft instance and set the latest configuration
			env1 := MakeRaft(t, tt.fields.conf, false)
			env1.raft.setLatestConfiguration(Configuration{Servers: tt.fields.servers}, 1)
			env1.raft.setState(Follower)

			// run the follower loop exclusively
			go env1.raft.runFollower()

			// wait enough time to have HeartbeatTimeout
			time.Sleep(tt.fields.conf.HeartbeatTimeout * 3)

			// Check the follower loop set the right state
			require.Equal(t, tt.expectedState, env1.raft.getState())
		})
	}
}

func TestRaft_runFollower_ReloadTimeoutConfigs(t *testing.T) {
	conf := DefaultConfig()
	conf.LocalID = ServerID("first")
	conf.HeartbeatTimeout = 500 * time.Millisecond
	conf.ElectionTimeout = 500 * time.Millisecond
	conf.LeaderLeaseTimeout = 50 * time.Millisecond
	conf.CommitTimeout = 5 * time.Millisecond
	conf.SnapshotThreshold = 100
	conf.TrailingLogs = 10
	conf.skipStartup = true

	env := MakeRaft(t, conf, false)
	servers := []Server{{Voter, "first", ""}}
	env.raft.setLatestConfiguration(Configuration{Servers: servers}, 1)
	env.raft.setState(Follower)

	// run the follower loop exclusively
	go env.raft.runFollower()

	newCfg := ReloadableConfig{
		TrailingLogs:      conf.TrailingLogs,
		SnapshotInterval:  conf.SnapshotInterval,
		SnapshotThreshold: conf.SnapshotThreshold,
		HeartbeatTimeout:  50 * time.Millisecond,
		ElectionTimeout:   50 * time.Millisecond,
	}
	require.NoError(t, env.raft.ReloadConfig(newCfg))
	// wait enough time to have HeartbeatTimeout
	time.Sleep(3 * newCfg.HeartbeatTimeout)

	// Check the follower loop set the right state
	require.Equal(t, Candidate, env.raft.getState())
}<|MERGE_RESOLUTION|>--- conflicted
+++ resolved
@@ -1544,13 +1544,7 @@
 	}
 	for i, entry := range fsm.logs {
 		expected := []byte(fmt.Sprintf("test %d", i))
-<<<<<<< HEAD
 		require.Equal(t, entry, expected)
-=======
-		if !bytes.Equal(entry, expected) {
-			t.Fatalf("Log entry bad: %v", entry)
-		}
->>>>>>> a3acea66
 	}
 	fsm.Unlock()
 
