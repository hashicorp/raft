--- conflicted
+++ resolved
@@ -1,5 +1,4 @@
 DEPS = $(go list -f '{{range .TestImports}}{{.}} {{end}}' ./...)
-<<<<<<< HEAD
 ENV  = $(shell go env GOPATH)
 GO_VERSION  = $(shell go version)
 
@@ -13,14 +12,10 @@
     FMT=--enable gofmt
 endif
 
-test: lint
-	go test -timeout=60s .
-=======
 TEST_RESULTS_DIR?=/tmp/test-results
 
 test:
 	go test -timeout=60s -race .
->>>>>>> 18dc6778
 
 integ: test
 	INTEG_TESTS=yes go test -timeout=25s -run=Integ .
@@ -34,11 +29,7 @@
 fuzz:
 	go test -timeout=300s ./fuzzy
 
-<<<<<<< HEAD
 deps: dep-linter
-=======
-deps:
->>>>>>> 18dc6778
 	go get -t -d -v ./...
 	echo $(DEPS) | xargs -n1 go get -d
 
@@ -53,4 +44,4 @@
 	INTEG_TESTS=yes gocov test github.com/hashicorp/raft | gocov-html > /tmp/coverage.html
 	open /tmp/coverage.html
 
-.PHONY: test cov integ deps dep-linter+.PHONY: test cov integ deps dep-linter lint