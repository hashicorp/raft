--- conflicted
+++ resolved
@@ -46,25 +46,6 @@
 	ErrPipelineShutdown = errors.New("append pipeline closed")
 )
 
-<<<<<<< HEAD
-/*
-NetworkTransport provides a network based transport that can be
-used to communicate with Raft on remote machines. It requires
-an underlying stream layer to provide a stream abstraction, which can
-be simple TCP, TLS, etc.
-
-This transport is very simple and lightweight. Each RPC request is
-framed by sending a byte that indicates the message type, followed
-by the MsgPack encoded request.
-
-The response is an error string followed by the response object,
-both are encoded using MsgPack.
-
-InstallSnapshot is special, in that after the RPC request we stream
-the entire state. That socket is not re-used as the connection state
-is not known if there is an error.
-*/
-=======
 // NetworkTransport provides a network based transport that can be
 // used to communicate with Raft on remote machines. It requires
 // an underlying stream layer to provide a stream abstraction, which can
@@ -80,7 +61,6 @@
 // InstallSnapshot is special, in that after the RPC request we stream
 // the entire state. That socket is not re-used as the connection state
 // is not known if there is an error.
->>>>>>> 34bcd7c1
 type NetworkTransport struct {
 	connPool     map[ServerAddress][]*netConn
 	connPoolLock sync.Mutex
