package fuzzy

import (
	"fmt"
	"path/filepath"
	"time"

	"github.com/hashicorp/go-hclog"

	"github.com/hashicorp/raft"
	rdb "github.com/hashicorp/raft-boltdb"
)

type raftNode struct {
	transport *transport
	store     *rdb.BoltStore
	raft      *raft.Raft
	log       hclog.Logger
	fsm       *fuzzyFSM
	name      string
	dir       string
}

<<<<<<< HEAD
func newRaftNode(logger *log.Logger, tc *transports, h TransportHooks, nodes []string, name string) (*raftNode, error) {
	var err error
	var datadir string
	datadir, err = resolveDirectory(fmt.Sprintf("data/%v", name), true)
	if err != nil {
		return nil, err
	}
	logger.Printf("[INFO] Creating new raft Node with data in dir %v", datadir)
	var ss *raft.FileSnapshotStore
	ss, err = raft.NewFileSnapshotStoreWithLogger(datadir, 5, logger)
=======
func newRaftNode(logger hclog.Logger, tc *transports, h TransportHooks, nodes []string, name string) (*raftNode, error) {
	datadir, err := resolveDirectory(fmt.Sprintf("data/%v", name), true)
	if err != nil {
		return nil, err
	}
	logger.Info("creating new raft node with data in", "directory", datadir)
	ss, err := raft.NewFileSnapshotStoreWithLogger(datadir, 5, logger)
>>>>>>> 5b841020
	if err != nil {
		return nil, fmt.Errorf("unable to initialize snapshots %v", err.Error())
	}
	transport := tc.AddNode(name, h)

	config := raft.DefaultConfig()
	config.SnapshotThreshold = 1409600
	config.SnapshotInterval = time.Hour
	config.Logger = logger
	config.ShutdownOnRemove = false
	config.LocalID = raft.ServerID(name)

	var store *rdb.BoltStore
	store, err = rdb.NewBoltStore(filepath.Join(datadir, "store.bolt"))
	if err != nil {
		return nil, fmt.Errorf("unable to initialize log %v", err.Error())
	}

	if len(nodes) > 0 {
		c := make([]raft.Server, 0, len(nodes))
		for _, n := range nodes {
			c = append(c, raft.Server{Suffrage: raft.Voter, ID: raft.ServerID(n), Address: raft.ServerAddress(n)})
		}
		configuration := raft.Configuration{Servers: c}
<<<<<<< HEAD
		if err = raft.BootstrapCluster(config, store, store, ss, transport, configuration); err != nil {
=======
		if err := raft.BootstrapCluster(config, store, store, ss, transport, configuration); err != nil {
>>>>>>> 5b841020
			return nil, err
		}
	}
	fsm := &fuzzyFSM{}
	var r *raft.Raft
	r, err = raft.NewRaft(config, fsm, store, store, ss, transport)
	if err != nil {
		return nil, err
	}
	n := raftNode{
		transport: transport,
		store:     store,
		raft:      r,
		fsm:       fsm,
		log:       logger,
		name:      name,
		dir:       datadir,
	}
	return &n, nil
}<|MERGE_RESOLUTION|>--- conflicted
+++ resolved
@@ -21,7 +21,6 @@
 	dir       string
 }
 
-<<<<<<< HEAD
 func newRaftNode(logger *log.Logger, tc *transports, h TransportHooks, nodes []string, name string) (*raftNode, error) {
 	var err error
 	var datadir string
@@ -32,15 +31,7 @@
 	logger.Printf("[INFO] Creating new raft Node with data in dir %v", datadir)
 	var ss *raft.FileSnapshotStore
 	ss, err = raft.NewFileSnapshotStoreWithLogger(datadir, 5, logger)
-=======
-func newRaftNode(logger hclog.Logger, tc *transports, h TransportHooks, nodes []string, name string) (*raftNode, error) {
-	datadir, err := resolveDirectory(fmt.Sprintf("data/%v", name), true)
-	if err != nil {
-		return nil, err
-	}
-	logger.Info("creating new raft node with data in", "directory", datadir)
-	ss, err := raft.NewFileSnapshotStoreWithLogger(datadir, 5, logger)
->>>>>>> 5b841020
+
 	if err != nil {
 		return nil, fmt.Errorf("unable to initialize snapshots %v", err.Error())
 	}
@@ -65,11 +56,8 @@
 			c = append(c, raft.Server{Suffrage: raft.Voter, ID: raft.ServerID(n), Address: raft.ServerAddress(n)})
 		}
 		configuration := raft.Configuration{Servers: c}
-<<<<<<< HEAD
+    
 		if err = raft.BootstrapCluster(config, store, store, ss, transport, configuration); err != nil {
-=======
-		if err := raft.BootstrapCluster(config, store, store, ss, transport, configuration); err != nil {
->>>>>>> 5b841020
 			return nil, err
 		}
 	}
