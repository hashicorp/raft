--- conflicted
+++ resolved
@@ -219,13 +219,8 @@
 				}
 			} else {
 				metrics.IncrCounter([]string{"raft", "transition", "heartbeat_timeout"}, 1)
-<<<<<<< HEAD
-				if inConfig(r.configurations.latest, r.localID) {
+				if hasVote(r.configurations.latest, r.localID) {
 					r.logger.Warn("heartbeat timeout reached, starting election", "last-leader-addr", lastLeaderAddr, "last-leader-id", lastLeaderID)
-=======
-				if hasVote(r.configurations.latest, r.localID) {
-					r.logger.Warn("heartbeat timeout reached, starting election", "last-leader", lastLeader)
->>>>>>> 656e6c04
 					r.setState(Candidate)
 					return
 				} else if !didWarn {
