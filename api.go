// Copyright (c) HashiCorp, Inc.
// SPDX-License-Identifier: MPL-2.0

package raft

import (
	"errors"
	"fmt"
	"io"
	"strconv"
	"sync"
	"sync/atomic"
	"time"

	hclog "github.com/hashicorp/go-hclog"
	metrics "github.com/hashicorp/go-metrics/compat"
)

const (
	// SuggestedMaxDataSize of the data in a raft log entry, in bytes.
	//
	// The value is based on current architecture, default timing, etc. Clients can
	// ignore this value if they want as there is no actual hard checking
	// within the library. As the library is enhanced this value may change
	// over time to reflect current suggested maximums.
	//
	// Applying log entries with data greater than this size risks RPC IO taking
	// too long and preventing timely heartbeat signals.  These signals are sent in serial
	// in current transports, potentially causing leadership instability.
	SuggestedMaxDataSize = 512 * 1024
)

var (
	// ErrLeader is returned when an operation can't be completed on a
	// leader node.
	ErrLeader = errors.New("node is the leader")

	// ErrNotLeader is returned when an operation can't be completed on a
	// follower or candidate node.
	ErrNotLeader = errors.New("node is not the leader")

	// ErrNotVoter is returned when an operation can't be completed on a
	// non-voter node.
	ErrNotVoter = errors.New("node is not a voter")

	// ErrLeadershipLost is returned when a leader fails to commit a log entry
	// because it's been deposed in the process.
	ErrLeadershipLost = errors.New("leadership lost while committing log")

	// ErrAbortedByRestore is returned when a leader fails to commit a log
	// entry because it's been superseded by a user snapshot restore.
	ErrAbortedByRestore = errors.New("snapshot restored while committing log")

	// ErrRaftShutdown is returned when operations are requested against an
	// inactive Raft.
	ErrRaftShutdown = errors.New("raft is already shutdown")

	// ErrEnqueueTimeout is returned when a command fails due to a timeout.
	ErrEnqueueTimeout = errors.New("timed out enqueuing operation")

	// ErrNothingNewToSnapshot is returned when trying to create a snapshot
	// but there's nothing new committed to the FSM since we started.
	ErrNothingNewToSnapshot = errors.New("nothing new to snapshot")

	// ErrUnsupportedProtocol is returned when an operation is attempted
	// that's not supported by the current protocol version.
	ErrUnsupportedProtocol = errors.New("operation not supported with current protocol version")

	// ErrCantBootstrap is returned when attempt is made to bootstrap a
	// cluster that already has state present.
	ErrCantBootstrap = errors.New("bootstrap only works on new clusters")

	// ErrLeadershipTransferInProgress is returned when the leader is rejecting
	// client requests because it is attempting to transfer leadership.
	ErrLeadershipTransferInProgress = errors.New("leadership transfer in progress")

	// ErrIncompatibleLogStore is returned when the log store does not support
	// or implement some required methods.
	ErrIncompatibleLogStore = errors.New("log store does not implement some required methods or malformed")
)

// Raft implements a Raft node.
type Raft struct {
	raftState

	// protocolVersion is used to inter-operate with Raft servers running
	// different versions of the library. See comments in config.go for more
	// details.
	protocolVersion ProtocolVersion

	// applyCh is used to async send logs to the main thread to
	// be committed and applied to the FSM.
	applyCh chan *logFuture

	// conf stores the current configuration to use. This is the most recent one
	// provided. All reads of config values should use the config() helper method
	// to read this safely.
	conf atomic.Value

	// confReloadMu ensures that only one thread can reload config at once since
	// we need to read-modify-write the atomic. It is NOT necessary to hold this
	// for any other operation e.g. reading config using config().
	confReloadMu sync.Mutex

	// FSM is the client state machine to apply commands to
	fsm FSM

	// fsmMutateCh is used to send state-changing updates to the FSM. This
	// receives pointers to commitTuple structures when applying logs or
	// pointers to restoreFuture structures when restoring a snapshot. We
	// need control over the order of these operations when doing user
	// restores so that we finish applying any old log applies before we
	// take a user snapshot on the leader, otherwise we might restore the
	// snapshot and apply old logs to it that were in the pipe.
	fsmMutateCh chan interface{}

	// fsmSnapshotCh is used to trigger a new snapshot being taken
	fsmSnapshotCh chan *reqSnapshotFuture

	// lastContact is the last time we had contact from the
	// leader node. This can be used to gauge staleness.
	lastContact     time.Time
	lastContactLock sync.RWMutex

	// leaderAddr is the current cluster leader Address
	leaderAddr ServerAddress
	// LeaderID is the current cluster leader ID
	leaderID   ServerID
	leaderLock sync.RWMutex

	// leaderCh is used to notify of leadership changes
	leaderCh chan bool

	// leaderState used only while state is leader
	leaderState leaderState

	// candidateFromLeadershipTransfer is used to indicate that this server became
	// candidate because the leader tries to transfer leadership. This flag is
	// used in RequestVoteRequest to express that a leadership transfer is going
	// on.
	candidateFromLeadershipTransfer atomic.Bool

	// Stores our local server ID, used to avoid sending RPCs to ourself
	localID ServerID

	// Stores our local addr
	localAddr ServerAddress

	// Used for our logging
	logger hclog.Logger

	// LogStore provides durable storage for logs
	logs LogStore

	// Used to request the leader to make configuration changes.
	configurationChangeCh chan *configurationChangeFuture

	// Tracks the latest configuration and latest committed configuration from
	// the log/snapshot.
	configurations configurations

	// Holds a copy of the latest configuration which can be read independently
	// of the main loop.
	latestConfiguration atomic.Value

	// RPC chan comes from the transport layer
	rpcCh <-chan RPC

	// Shutdown channel to exit, protected to prevent concurrent exits
	shutdown     bool
	shutdownCh   chan struct{}
	shutdownLock sync.Mutex

	// snapshots is used to store and retrieve snapshots
	snapshots SnapshotStore

	// userSnapshotCh is used for user-triggered snapshots
	userSnapshotCh chan *userSnapshotFuture

	// userRestoreCh is used for user-triggered restores of external
	// snapshots
	userRestoreCh chan *userRestoreFuture

	// stable is a StableStore implementation for durable state
	// It provides stable storage for many fields in raftState
	stable StableStore

	// The transport layer we use
	trans Transport

	// verifyCh is used to async send verify futures to the main thread
	// to verify we are still the leader
	verifyCh chan *verifyFuture

	// configurationsCh is used to get the configuration data safely from
	// outside of the main thread.
	configurationsCh chan *configurationsFuture

	// bootstrapCh is used to attempt an initial bootstrap from outside of
	// the main thread.
	bootstrapCh chan *bootstrapFuture

	// List of observers and the mutex that protects them. The observers list
	// is indexed by an artificial ID which is used for deregistration.
	observersLock sync.RWMutex
	observers     map[uint64]*Observer

	// leadershipTransferCh is used to start a leadership transfer from outside of
	// the main thread.
	leadershipTransferCh chan *leadershipTransferFuture

	// leaderNotifyCh is used to tell leader that config has changed
	leaderNotifyCh chan struct{}

	// followerNotifyCh is used to tell followers that config has changed
	followerNotifyCh chan struct{}

	// mainThreadSaturation measures the saturation of the main raft goroutine.
	mainThreadSaturation *saturationMetric

	// preVoteDisabled control if the pre-vote feature is activated,
	// prevote feature is disabled if set to true.
	preVoteDisabled bool

<<<<<<< HEAD
	// RestoreCommittedLogs is used to enable restore committed logs mode
	// restore committed logs mode is disabled if set to false.
	RestoreCommittedLogs bool
=======
	// noLegacyTelemetry allows to skip the legacy metrics to avoid duplicates.
	// legacy metrics are those that have `_peer_name` as metric suffix instead as labels.
	// e.g: raft_replication_heartbeat_peer0
	noLegacyTelemetry bool
>>>>>>> c0dc6a0b
}

// BootstrapCluster initializes a server's storage with the given cluster
// configuration. This should only be called at the beginning of time for the
// cluster with an identical configuration listing all Voter servers. There is
// no need to bootstrap Nonvoter and Staging servers.
//
// A cluster can only be bootstrapped once from a single participating Voter
// server. Any further attempts to bootstrap will return an error that can be
// safely ignored.
//
// One approach is to bootstrap a single server with a configuration
// listing just itself as a Voter, then invoke AddVoter() on it to add other
// servers to the cluster.
func BootstrapCluster(conf *Config, logs LogStore, stable StableStore,
	snaps SnapshotStore, trans Transport, configuration Configuration,
) error {
	// Validate the Raft server config.
	if err := ValidateConfig(conf); err != nil {
		return err
	}

	// Sanity check the Raft peer configuration.
	if err := checkConfiguration(configuration); err != nil {
		return err
	}

	// Make sure the cluster is in a clean state.
	hasState, err := HasExistingState(logs, stable, snaps)
	if err != nil {
		return fmt.Errorf("failed to check for existing state: %v", err)
	}
	if hasState {
		return ErrCantBootstrap
	}

	// Set current term to 1.
	if err := stable.SetUint64(keyCurrentTerm, 1); err != nil {
		return fmt.Errorf("failed to save current term: %v", err)
	}

	// Append configuration entry to log.
	entry := &Log{
		Index: 1,
		Term:  1,
	}
	if conf.ProtocolVersion < 3 {
		entry.Type = LogRemovePeerDeprecated
		entry.Data = encodePeers(configuration, trans)
	} else {
		entry.Type = LogConfiguration
		entry.Data = EncodeConfiguration(configuration)
	}
	if err := logs.StoreLog(entry); err != nil {
		return fmt.Errorf("failed to append configuration entry to log: %v", err)
	}

	return nil
}

// RecoverCluster is used to manually force a new configuration in order to
// recover from a loss of quorum where the current configuration cannot be
// restored, such as when several servers die at the same time. This works by
// reading all the current state for this server, creating a snapshot with the
// supplied configuration, and then truncating the Raft log. This is the only
// safe way to force a given configuration without actually altering the log to
// insert any new entries, which could cause conflicts with other servers with
// different state.
//
// WARNING! This operation implicitly commits all entries in the Raft log, so
// in general this is an extremely unsafe operation. If you've lost your other
// servers and are performing a manual recovery, then you've also lost the
// commit information, so this is likely the best you can do, but you should be
// aware that calling this can cause Raft log entries that were in the process
// of being replicated but not yet be committed to be committed.
//
// Note the FSM passed here is used for the snapshot operations and will be
// left in a state that should not be used by the application. Be sure to
// discard this FSM and any associated state and provide a fresh one when
// calling NewRaft later.
//
// A typical way to recover the cluster is to shut down all servers and then
// run RecoverCluster on every server using an identical configuration. When
// the cluster is then restarted, and election should occur and then Raft will
// resume normal operation. If it's desired to make a particular server the
// leader, this can be used to inject a new configuration with that server as
// the sole voter, and then join up other new clean-state peer servers using
// the usual APIs in order to bring the cluster back into a known state.
func RecoverCluster(conf *Config, fsm FSM, logs LogStore, stable StableStore,
	snaps SnapshotStore, trans Transport, configuration Configuration,
) error {
	// Validate the Raft server config.
	if err := ValidateConfig(conf); err != nil {
		return err
	}

	// Sanity check the Raft peer configuration.
	if err := checkConfiguration(configuration); err != nil {
		return err
	}

	// Refuse to recover if there's no existing state. This would be safe to
	// do, but it is likely an indication of an operator error where they
	// expect data to be there and it's not. By refusing, we force them
	// to show intent to start a cluster fresh by explicitly doing a
	// bootstrap, rather than quietly fire up a fresh cluster here.
	if hasState, err := HasExistingState(logs, stable, snaps); err != nil {
		return fmt.Errorf("failed to check for existing state: %v", err)
	} else if !hasState {
		return fmt.Errorf("refused to recover cluster with no initial state, this is probably an operator error")
	}

	// Attempt to restore any snapshots we find, newest to oldest.
	var (
		snapshotIndex  uint64
		snapshotTerm   uint64
		snapshots, err = snaps.List()
	)
	if err != nil {
		return fmt.Errorf("failed to list snapshots: %v", err)
	}

	logger := conf.getOrCreateLogger()

	for _, snapshot := range snapshots {
		var source io.ReadCloser
		_, source, err = snaps.Open(snapshot.ID)
		if err != nil {
			// Skip this one and try the next. We will detect if we
			// couldn't open any snapshots.
			continue
		}

		// Note this is the one place we call fsm.Restore without the
		// fsmRestoreAndMeasure wrapper since this function should only be called to
		// reset state on disk and the FSM passed will not be used for a running
		// server instance. If the same process will eventually become a Raft peer
		// then it will call NewRaft and restore again from disk then which will
		// report metrics.
		snapLogger := logger.With(
			"id", snapshot.ID,
			"last-index", snapshot.Index,
			"last-term", snapshot.Term,
			"size-in-bytes", snapshot.Size,
		)
		crc := newCountingReadCloser(source)
		monitor := startSnapshotRestoreMonitor(snapLogger, crc, snapshot.Size, false)
		err = fsm.Restore(crc)
		// Close the source after the restore has completed
		source.Close()
		monitor.StopAndWait()
		if err != nil {
			// Same here, skip and try the next one.
			continue
		}

		snapshotIndex = snapshot.Index
		snapshotTerm = snapshot.Term
		break
	}
	if len(snapshots) > 0 && (snapshotIndex == 0 || snapshotTerm == 0) {
		return fmt.Errorf("failed to restore any of the available snapshots")
	}

	// The snapshot information is the best known end point for the data
	// until we play back the Raft log entries.
	lastIndex := snapshotIndex
	lastTerm := snapshotTerm

	// Apply any Raft log entries past the snapshot.
	lastLogIndex, err := logs.LastIndex()
	if err != nil {
		return fmt.Errorf("failed to find last log: %v", err)
	}
	for index := snapshotIndex + 1; index <= lastLogIndex; index++ {
		var entry Log
		if err = logs.GetLog(index, &entry); err != nil {
			return fmt.Errorf("failed to get log at index %d: %v", index, err)
		}
		if entry.Type == LogCommand {
			_ = fsm.Apply(&entry)
		}
		lastIndex = entry.Index
		lastTerm = entry.Term
	}

	// Create a new snapshot, placing the configuration in as if it was
	// committed at index 1.
	snapshot, err := fsm.Snapshot()
	if err != nil {
		return fmt.Errorf("failed to snapshot FSM: %v", err)
	}
	version := getSnapshotVersion(conf.ProtocolVersion)
	sink, err := snaps.Create(version, lastIndex, lastTerm, configuration, 1, trans)
	if err != nil {
		return fmt.Errorf("failed to create snapshot: %v", err)
	}
	if err = snapshot.Persist(sink); err != nil {
		return fmt.Errorf("failed to persist snapshot: %v", err)
	}
	if err = sink.Close(); err != nil {
		return fmt.Errorf("failed to finalize snapshot: %v", err)
	}

	// Compact the log so that we don't get bad interference from any
	// configuration change log entries that might be there.
	firstLogIndex, err := logs.FirstIndex()
	if err != nil {
		return fmt.Errorf("failed to get first log index: %v", err)
	}
	if err := logs.DeleteRange(firstLogIndex, lastLogIndex); err != nil {
		return fmt.Errorf("log compaction failed: %v", err)
	}

	return nil
}

// GetConfiguration returns the persisted configuration of the Raft cluster
// without starting a Raft instance or connecting to the cluster. This function
// has identical behavior to Raft.GetConfiguration.
func GetConfiguration(conf *Config, fsm FSM, logs LogStore, stable StableStore,
	snaps SnapshotStore, trans Transport,
) (Configuration, error) {
	conf.skipStartup = true
	r, err := NewRaft(conf, fsm, logs, stable, snaps, trans)
	if err != nil {
		return Configuration{}, err
	}
	future := r.GetConfiguration()
	if err = future.Error(); err != nil {
		return Configuration{}, err
	}
	return future.Configuration(), nil
}

// HasExistingState returns true if the server has any existing state (logs,
// knowledge of a current term, or any snapshots).
func HasExistingState(logs LogStore, stable StableStore, snaps SnapshotStore) (bool, error) {
	// Make sure we don't have a current term.
	currentTerm, err := stable.GetUint64(keyCurrentTerm)
	if err == nil {
		if currentTerm > 0 {
			return true, nil
		}
	} else {
		if err.Error() != "not found" {
			return false, fmt.Errorf("failed to read current term: %v", err)
		}
	}

	// Make sure we have an empty log.
	lastIndex, err := logs.LastIndex()
	if err != nil {
		return false, fmt.Errorf("failed to get last log index: %v", err)
	}
	if lastIndex > 0 {
		return true, nil
	}

	// Make sure we have no snapshots
	snapshots, err := snaps.List()
	if err != nil {
		return false, fmt.Errorf("failed to list snapshots: %v", err)
	}
	if len(snapshots) > 0 {
		return true, nil
	}

	return false, nil
}

// NewRaft is used to construct a new Raft node. It takes a configuration, as well
// as implementations of various interfaces that are required. If we have any
// old state, such as snapshots, logs, peers, etc, all those will be restored
// when creating the Raft node.
func NewRaft(conf *Config, fsm FSM, logs LogStore, stable StableStore, snaps SnapshotStore, trans Transport) (*Raft, error) {
	// Validate the configuration.
	if err := ValidateConfig(conf); err != nil {
		return nil, err
	}

	// Ensure we have a LogOutput.
	logger := conf.getOrCreateLogger()

	// Try to restore the current term.
	currentTerm, err := stable.GetUint64(keyCurrentTerm)
	if err != nil && err.Error() != "not found" {
		return nil, fmt.Errorf("failed to load current term: %v", err)
	}

	// Read the index of the last log entry.
	lastIndex, err := logs.LastIndex()
	if err != nil {
		return nil, fmt.Errorf("failed to find last log: %v", err)
	}

	// Get the last log entry.
	var lastLog Log
	if lastIndex > 0 {
		if err = logs.GetLog(lastIndex, &lastLog); err != nil {
			return nil, fmt.Errorf("failed to get last log at index %d: %v", lastIndex, err)
		}
	}

	// Make sure we have a valid server address and ID.
	protocolVersion := conf.ProtocolVersion
	localAddr := trans.LocalAddr()
	localID := conf.LocalID

	// TODO (slackpad) - When we deprecate protocol version 2, remove this
	// along with the AddPeer() and RemovePeer() APIs.
	if protocolVersion < 3 && string(localID) != string(localAddr) {
		return nil, fmt.Errorf("when running with ProtocolVersion < 3, LocalID must be set to the network address")
	}

	// Buffer applyCh to MaxAppendEntries if the option is enabled
	applyCh := make(chan *logFuture)
	if conf.BatchApplyCh {
		applyCh = make(chan *logFuture, conf.MaxAppendEntries)
	}

	_, transportSupportPreVote := trans.(WithPreVote)
	// Create Raft struct.
	r := &Raft{
		protocolVersion:       protocolVersion,
		applyCh:               applyCh,
		fsm:                   fsm,
		fsmMutateCh:           make(chan interface{}, 128),
		fsmSnapshotCh:         make(chan *reqSnapshotFuture),
		leaderCh:              make(chan bool, 1),
		localID:               localID,
		localAddr:             localAddr,
		logger:                logger,
		logs:                  logs,
		configurationChangeCh: make(chan *configurationChangeFuture),
		configurations:        configurations{},
		rpcCh:                 trans.Consumer(),
		snapshots:             snaps,
		userSnapshotCh:        make(chan *userSnapshotFuture),
		userRestoreCh:         make(chan *userRestoreFuture),
		shutdownCh:            make(chan struct{}),
		stable:                stable,
		trans:                 trans,
		verifyCh:              make(chan *verifyFuture, 64),
		configurationsCh:      make(chan *configurationsFuture, 8),
		bootstrapCh:           make(chan *bootstrapFuture),
		observers:             make(map[uint64]*Observer),
		leadershipTransferCh:  make(chan *leadershipTransferFuture, 1),
		leaderNotifyCh:        make(chan struct{}, 1),
		followerNotifyCh:      make(chan struct{}, 1),
		mainThreadSaturation:  newSaturationMetric([]string{"raft", "thread", "main", "saturation"}, 1*time.Second),
		preVoteDisabled:       conf.PreVoteDisabled || !transportSupportPreVote,
<<<<<<< HEAD
		RestoreCommittedLogs:  conf.RestoreCommittedLogs,
=======
		noLegacyTelemetry:     conf.NoLegacyTelemetry,
>>>>>>> c0dc6a0b
	}
	if !transportSupportPreVote && !conf.PreVoteDisabled {
		r.logger.Warn("pre-vote is disabled because it is not supported by the Transport")
	}

	r.conf.Store(*conf)

	// Initialize as a follower.
	r.setState(Follower)

	// Restore the current term and the last log.
	r.setCurrentTerm(currentTerm)
	r.setLastLog(lastLog.Index, lastLog.Term)

	// Attempt to restore a snapshot if there are any.
	if err := r.restoreSnapshot(); err != nil {
		return nil, err
	}

	if err := r.restoreFromCommittedLogs(); err != nil {
		return nil, err
	}

	// Scan through the log for any configuration change entries.
	snapshotIndex, _ := r.getLastSnapshot()
	lastappliedIndex := r.getLastApplied()
	for index := max(snapshotIndex, lastappliedIndex) + 1; index <= lastLog.Index; index++ {
		var entry Log
		if err := r.logs.GetLog(index, &entry); err != nil {
			r.logger.Error("failed to get log", "index", index, "error", err)
			panic(err)
		}
		if err := r.processConfigurationLogEntry(&entry); err != nil {
			return nil, err
		}
	}
	r.logger.Info("initial configuration",
		"index", r.configurations.latestIndex,
		"servers", hclog.Fmt("%+v", r.configurations.latest.Servers))

	// Setup a heartbeat fast-path to avoid head-of-line
	// blocking where possible. It MUST be safe for this
	// to be called concurrently with a blocking RPC.
	trans.SetHeartbeatHandler(r.processHeartbeat)

	if conf.skipStartup {
		return r, nil
	}
	// Start the background work.
	r.goFunc(r.run)
	r.goFunc(r.runFSM)
	r.goFunc(r.runSnapshots)
	return r, nil
}

// restoreSnapshot attempts to restore the latest snapshots, and fails if none
// of them can be restored. This is called at initialization time, and is
// completely unsafe to call at any other time.
func (r *Raft) restoreSnapshot() error {
	snapshots, err := r.snapshots.List()
	if err != nil {
		r.logger.Error("failed to list snapshots", "error", err)
		return err
	}

	// Try to load in order of newest to oldest
	for _, snapshot := range snapshots {
		if success := r.tryRestoreSingleSnapshot(snapshot); !success {
			continue
		}

		// Update the lastApplied so we don't replay old logs
		r.setLastApplied(snapshot.Index)

		// Update the last stable snapshot info
		r.setLastSnapshot(snapshot.Index, snapshot.Term)

		// Update the configuration
		var conf Configuration
		var index uint64
		if snapshot.Version > 0 {
			conf = snapshot.Configuration
			index = snapshot.ConfigurationIndex
		} else {
			var err error
			if conf, err = decodePeers(snapshot.Peers, r.trans); err != nil {
				return err
			}
			index = snapshot.Index
		}
		r.setCommittedConfiguration(conf, index)
		r.setLatestConfiguration(conf, index)

		// Success!
		return nil
	}

	// If we had snapshots and failed to load them, its an error
	if len(snapshots) > 0 {
		return fmt.Errorf("failed to load any existing snapshots")
	}
	return nil
}

func (r *Raft) tryRestoreSingleSnapshot(snapshot *SnapshotMeta) bool {
	if r.config().NoSnapshotRestoreOnStart {
		return true
	}

	snapLogger := r.logger.With(
		"id", snapshot.ID,
		"last-index", snapshot.Index,
		"last-term", snapshot.Term,
		"size-in-bytes", snapshot.Size,
	)

	snapLogger.Info("starting restore from snapshot")

	_, source, err := r.snapshots.Open(snapshot.ID)
	if err != nil {
		snapLogger.Error("failed to open snapshot", "error", err)
		return false
	}

	if err := fsmRestoreAndMeasure(snapLogger, r.fsm, source, snapshot.Size); err != nil {
		source.Close()
		snapLogger.Error("failed to restore snapshot", "error", err)
		return false
	}
	source.Close()

	snapLogger.Info("restored from snapshot")

	return true
}

// restoreFromCommittedLogs recovers the Raft node from committed logs.
func (r *Raft) restoreFromCommittedLogs() error {
	if !r.RestoreCommittedLogs {
		return nil
	}

	// If the store implements CommitTrackingLogStore, we can read the commit index from the store.
	// This is useful when the store is able to track the commit index and we can avoid replaying logs.
	store, ok := r.logs.(CommitTrackingLogStore)
	if !ok {
		r.logger.Warn("restore committed logs enabled but log store does not support it", "log_store", fmt.Sprintf("%T", r.logs))
		return ErrIncompatibleLogStore
	}

	commitIndex, err := store.GetCommitIndex()
	if err != nil {
		r.logger.Error("failed to get commit index from store", "error", err)
		return err
	}

	lastIndex, err := r.logs.LastIndex()
	if err != nil {
		r.logger.Error("failed to get last log index from store", "error", err)
		return err
	}
	if commitIndex > lastIndex {
		commitIndex = lastIndex
	}

	r.setCommitIndex(commitIndex)
	r.processLogs(commitIndex, nil)
	return nil
}

func (r *Raft) config() Config {
	return r.conf.Load().(Config)
}

// ReloadConfig updates the configuration of a running raft node. If the new
// configuration is invalid an error is returned and no changes made to the
// instance. All fields will be copied from rc into the new configuration, even
// if they are zero valued.
func (r *Raft) ReloadConfig(rc ReloadableConfig) error {
	r.confReloadMu.Lock()
	defer r.confReloadMu.Unlock()

	// Load the current config (note we are under a lock so it can't be changed
	// between this read and a later Store).
	oldCfg := r.config()

	// Set the reloadable fields
	newCfg := rc.apply(oldCfg)

	if err := ValidateConfig(&newCfg); err != nil {
		return err
	}
	r.conf.Store(newCfg)

	if rc.HeartbeatTimeout < oldCfg.HeartbeatTimeout {
		// On leader, ensure replication loops running with a longer
		// timeout than what we want now discover the change.
		asyncNotifyCh(r.leaderNotifyCh)
		// On follower, update current timer to use the shorter new value.
		asyncNotifyCh(r.followerNotifyCh)
	}
	return nil
}

// ReloadableConfig returns the current state of the reloadable fields in Raft's
// configuration. This is useful for programs to discover the current state for
// reporting to users or tests. It is safe to call from any goroutine. It is
// intended for reporting and testing purposes primarily; external
// synchronization would be required to safely use this in a read-modify-write
// pattern for reloadable configuration options.
func (r *Raft) ReloadableConfig() ReloadableConfig {
	cfg := r.config()
	var rc ReloadableConfig
	rc.fromConfig(cfg)
	return rc
}

// BootstrapCluster is equivalent to non-member BootstrapCluster but can be
// called on an un-bootstrapped Raft instance after it has been created. This
// should only be called at the beginning of time for the cluster with an
// identical configuration listing all Voter servers. There is no need to
// bootstrap Nonvoter and Staging servers.
//
// A cluster can only be bootstrapped once from a single participating Voter
// server. Any further attempts to bootstrap will return an error that can be
// safely ignored.
//
// One sane approach is to bootstrap a single server with a configuration
// listing just itself as a Voter, then invoke AddVoter() on it to add other
// servers to the cluster.
func (r *Raft) BootstrapCluster(configuration Configuration) Future {
	bootstrapReq := &bootstrapFuture{}
	bootstrapReq.init()
	bootstrapReq.configuration = configuration
	select {
	case <-r.shutdownCh:
		return errorFuture{ErrRaftShutdown}
	case r.bootstrapCh <- bootstrapReq:
		return bootstrapReq
	}
}

// Leader is used to return the current leader of the cluster.
// Deprecated: use LeaderWithID instead
// It may return empty string if there is no current leader
// or the leader is unknown.
// Deprecated: use LeaderWithID instead.
func (r *Raft) Leader() ServerAddress {
	r.leaderLock.RLock()
	leaderAddr := r.leaderAddr
	r.leaderLock.RUnlock()
	return leaderAddr
}

// LeaderWithID is used to return the current leader address and ID of the cluster.
// It may return empty strings if there is no current leader
// or the leader is unknown.
func (r *Raft) LeaderWithID() (ServerAddress, ServerID) {
	r.leaderLock.RLock()
	leaderAddr := r.leaderAddr
	leaderID := r.leaderID
	r.leaderLock.RUnlock()
	return leaderAddr, leaderID
}

// Apply is used to apply a command to the FSM in a highly consistent
// manner. This returns a future that can be used to wait on the application.
// An optional timeout can be provided to limit the amount of time we wait
// for the command to be started. This must be run on the leader or it
// will fail.
//
// If the node discovers it is no longer the leader while applying the command,
// it will return ErrLeadershipLost. There is no way to guarantee whether the
// write succeeded or failed in this case. For example, if the leader is
// partitioned it can't know if a quorum of followers wrote the log to disk. If
// at least one did, it may survive into the next leader's term.
//
// If a user snapshot is restored while the command is in-flight, an
// ErrAbortedByRestore is returned. In this case the write effectively failed
// since its effects will not be present in the FSM after the restore.
func (r *Raft) Apply(cmd []byte, timeout time.Duration) ApplyFuture {
	return r.ApplyLog(Log{Data: cmd}, timeout)
}

// ApplyLog performs Apply but takes in a Log directly. The only values
// currently taken from the submitted Log are Data and Extensions. See
// Apply for details on error cases.
func (r *Raft) ApplyLog(log Log, timeout time.Duration) ApplyFuture {
	metrics.IncrCounter([]string{"raft", "apply"}, 1)

	var timer <-chan time.Time
	if timeout > 0 {
		timer = time.After(timeout)
	}

	// Create a log future, no index or term yet
	logFuture := &logFuture{
		log: Log{
			Type:       LogCommand,
			Data:       log.Data,
			Extensions: log.Extensions,
		},
	}
	logFuture.init()

	select {
	case <-timer:
		return errorFuture{ErrEnqueueTimeout}
	case <-r.shutdownCh:
		return errorFuture{ErrRaftShutdown}
	case r.applyCh <- logFuture:
		return logFuture
	}
}

// Barrier is used to issue a command that blocks until all preceding
// operations have been applied to the FSM. It can be used to ensure the
// FSM reflects all queued writes. An optional timeout can be provided to
// limit the amount of time we wait for the command to be started. This
// must be run on the leader, or it will fail.
func (r *Raft) Barrier(timeout time.Duration) Future {
	metrics.IncrCounter([]string{"raft", "barrier"}, 1)
	var timer <-chan time.Time
	if timeout > 0 {
		timer = time.After(timeout)
	}

	// Create a log future, no index or term yet
	logFuture := &logFuture{log: Log{Type: LogBarrier}}
	logFuture.init()

	select {
	case <-timer:
		return errorFuture{ErrEnqueueTimeout}
	case <-r.shutdownCh:
		return errorFuture{ErrRaftShutdown}
	case r.applyCh <- logFuture:
		return logFuture
	}
}

// VerifyLeader is used to ensure this peer is still the leader. It may be used
// to prevent returning stale data from the FSM after the peer has lost
// leadership.
func (r *Raft) VerifyLeader() Future {
	metrics.IncrCounter([]string{"raft", "verify_leader"}, 1)
	verifyFuture := &verifyFuture{}
	verifyFuture.init()
	select {
	case <-r.shutdownCh:
		return errorFuture{ErrRaftShutdown}
	case r.verifyCh <- verifyFuture:
		return verifyFuture
	}
}

// GetConfiguration returns the latest configuration. This may not yet be
// committed. The main loop can access this directly.
func (r *Raft) GetConfiguration() ConfigurationFuture {
	configReq := &configurationsFuture{}
	configReq.init()
	configReq.configurations = configurations{latest: r.getLatestConfiguration()}
	configReq.respond(nil)
	return configReq
}

// AddPeer to the cluster configuration. Must be run on the leader, or it will fail.
//
// Deprecated: Use AddVoter/AddNonvoter instead.
func (r *Raft) AddPeer(peer ServerAddress) Future {
	if r.protocolVersion > 2 {
		return errorFuture{ErrUnsupportedProtocol}
	}

	return r.requestConfigChange(configurationChangeRequest{
		command:       AddVoter,
		serverID:      ServerID(peer),
		serverAddress: peer,
		prevIndex:     0,
	}, 0)
}

// RemovePeer from the cluster configuration. If the current leader is being
// removed, it will cause a new election to occur. Must be run on the leader,
// or it will fail.

// Deprecated: Use RemoveServer instead.
func (r *Raft) RemovePeer(peer ServerAddress) Future {
	if r.protocolVersion > 2 {
		return errorFuture{ErrUnsupportedProtocol}
	}

	return r.requestConfigChange(configurationChangeRequest{
		command:   RemoveServer,
		serverID:  ServerID(peer),
		prevIndex: 0,
	}, 0)
}

// AddVoter will add the given server to the cluster as a staging server. If the
// server is already in the cluster as a voter, this updates the server's address.
// This must be run on the leader or it will fail. The leader will promote the
// staging server to a voter once that server is ready. If nonzero, prevIndex is
// the index of the only configuration upon which this change may be applied; if
// another configuration entry has been added in the meantime, this request will
// fail. If nonzero, timeout is how long this server should wait before the
// configuration change log entry is appended.
func (r *Raft) AddVoter(id ServerID, address ServerAddress, prevIndex uint64, timeout time.Duration) IndexFuture {
	if r.protocolVersion < 2 {
		return errorFuture{ErrUnsupportedProtocol}
	}

	return r.requestConfigChange(configurationChangeRequest{
		command:       AddVoter,
		serverID:      id,
		serverAddress: address,
		prevIndex:     prevIndex,
	}, timeout)
}

// AddNonvoter will add the given server to the cluster but won't assign it a
// vote. The server will receive log entries, but it won't participate in
// elections or log entry commitment. If the server is already in the cluster,
// this updates the server's address. This must be run on the leader or it will
// fail. For prevIndex and timeout, see AddVoter.
func (r *Raft) AddNonvoter(id ServerID, address ServerAddress, prevIndex uint64, timeout time.Duration) IndexFuture {
	if r.protocolVersion < 3 {
		return errorFuture{ErrUnsupportedProtocol}
	}

	return r.requestConfigChange(configurationChangeRequest{
		command:       AddNonvoter,
		serverID:      id,
		serverAddress: address,
		prevIndex:     prevIndex,
	}, timeout)
}

// RemoveServer will remove the given server from the cluster. If the current
// leader is being removed, it will cause a new election to occur. This must be
// run on the leader or it will fail. For prevIndex and timeout, see AddVoter.
func (r *Raft) RemoveServer(id ServerID, prevIndex uint64, timeout time.Duration) IndexFuture {
	if r.protocolVersion < 2 {
		return errorFuture{ErrUnsupportedProtocol}
	}

	return r.requestConfigChange(configurationChangeRequest{
		command:   RemoveServer,
		serverID:  id,
		prevIndex: prevIndex,
	}, timeout)
}

// DemoteVoter will take away a server's vote, if it has one. If present, the
// server will continue to receive log entries, but it won't participate in
// elections or log entry commitment. If the server is not in the cluster, this
// does nothing. This must be run on the leader or it will fail. For prevIndex
// and timeout, see AddVoter.
func (r *Raft) DemoteVoter(id ServerID, prevIndex uint64, timeout time.Duration) IndexFuture {
	if r.protocolVersion < 3 {
		return errorFuture{ErrUnsupportedProtocol}
	}

	return r.requestConfigChange(configurationChangeRequest{
		command:   DemoteVoter,
		serverID:  id,
		prevIndex: prevIndex,
	}, timeout)
}

// Shutdown is used to stop the Raft background routines.
// This is not a graceful operation. Provides a future that
// can be used to block until all background routines have exited.
func (r *Raft) Shutdown() Future {
	r.shutdownLock.Lock()
	defer r.shutdownLock.Unlock()

	if !r.shutdown {
		close(r.shutdownCh)
		r.shutdown = true
		r.setState(Shutdown)
		return &shutdownFuture{r}
	}

	// avoid closing transport twice
	return &shutdownFuture{nil}
}

// Snapshot is used to manually force Raft to take a snapshot. Returns a future
// that can be used to block until complete, and that contains a function that
// can be used to open the snapshot.
func (r *Raft) Snapshot() SnapshotFuture {
	future := &userSnapshotFuture{}
	future.init()
	select {
	case r.userSnapshotCh <- future:
		return future
	case <-r.shutdownCh:
		future.respond(ErrRaftShutdown)
		return future
	}
}

// Restore is used to manually force Raft to consume an external snapshot, such
// as if restoring from a backup. We will use the current Raft configuration,
// not the one from the snapshot, so that we can restore into a new cluster. We
// will also use the max of the index of the snapshot, or the current index,
// and then add 1 to that, so we force a new state with a hole in the Raft log,
// so that the snapshot will be sent to followers and used for any new joiners.
// This can only be run on the leader, and blocks until the restore is complete
// or an error occurs.
//
// WARNING! This operation has the leader take on the state of the snapshot and
// then sets itself up so that it replicates that to its followers though the
// install snapshot process. This involves a potentially dangerous period where
// the leader commits ahead of its followers, so should only be used for disaster
// recovery into a fresh cluster, and should not be used in normal operations.
func (r *Raft) Restore(meta *SnapshotMeta, reader io.Reader, timeout time.Duration) error {
	metrics.IncrCounter([]string{"raft", "restore"}, 1)
	var timer <-chan time.Time
	if timeout > 0 {
		timer = time.After(timeout)
	}

	// Perform the restore.
	restore := &userRestoreFuture{
		meta:   meta,
		reader: reader,
	}
	restore.init()
	select {
	case <-timer:
		return ErrEnqueueTimeout
	case <-r.shutdownCh:
		return ErrRaftShutdown
	case r.userRestoreCh <- restore:
		// If the restore is ingested then wait for it to complete.
		if err := restore.Error(); err != nil {
			return err
		}
	}

	// Apply a no-op log entry. Waiting for this allows us to wait until the
	// followers have gotten the restore and replicated at least this new
	// entry, which shows that we've also faulted and installed the
	// snapshot with the contents of the restore.
	noop := &logFuture{
		log: Log{
			Type: LogNoop,
		},
	}
	noop.init()
	select {
	case <-timer:
		return ErrEnqueueTimeout
	case <-r.shutdownCh:
		return ErrRaftShutdown
	case r.applyCh <- noop:
		return noop.Error()
	}
}

// State returns the state of this raft peer.
func (r *Raft) State() RaftState {
	return r.getState()
}

// LeaderCh is used to get a channel which delivers signals on acquiring or
// losing leadership. It sends true if we become the leader, and false if we
// lose it.
//
// Receivers can expect to receive a notification only if leadership
// transition has occurred.
//
// If receivers aren't ready for the signal, signals may drop and only the
// latest leadership transition. For example, if a receiver receives subsequent
// `true` values, they may deduce that leadership was lost and regained while
// the receiver was processing first leadership transition.
func (r *Raft) LeaderCh() <-chan bool {
	return r.leaderCh
}

// String returns a string representation of this Raft node.
func (r *Raft) String() string {
	return fmt.Sprintf("Node at %s [%v]", r.localAddr, r.getState())
}

// LastContact returns the time of last contact by a leader.
// This only makes sense if we are currently a follower.
func (r *Raft) LastContact() time.Time {
	r.lastContactLock.RLock()
	last := r.lastContact
	r.lastContactLock.RUnlock()
	return last
}

// Stats is used to return a map of various internal stats. This
// should only be used for informative purposes or debugging.
//
// Keys are: "state", "term", "last_log_index", "last_log_term",
// "commit_index", "applied_index", "fsm_pending",
// "last_snapshot_index", "last_snapshot_term",
// "latest_configuration", "last_contact", and "num_peers".
//
// The value of "state" is a numeric constant representing one of
// the possible leadership states the node is in at any given time.
// the possible states are: "Follower", "Candidate", "Leader", "Shutdown".
//
// The value of "latest_configuration" is a string which contains
// the id of each server, its suffrage status, and its address.
//
// The value of "last_contact" is either "never" if there
// has been no contact with a leader, "0" if the node is in the
// leader state, or the time since last contact with a leader
// formatted as a string.
//
// The value of "num_peers" is the number of other voting servers in the
// cluster, not including this node. If this node isn't part of the
// configuration then this will be "0".
//
// All other values are uint64s, formatted as strings.
func (r *Raft) Stats() map[string]string {
	toString := func(v uint64) string {
		return strconv.FormatUint(v, 10)
	}
	lastLogIndex, lastLogTerm := r.getLastLog()
	lastSnapIndex, lastSnapTerm := r.getLastSnapshot()
	s := map[string]string{
		"state":                r.getState().String(),
		"term":                 toString(r.getCurrentTerm()),
		"last_log_index":       toString(lastLogIndex),
		"last_log_term":        toString(lastLogTerm),
		"commit_index":         toString(r.getCommitIndex()),
		"applied_index":        toString(r.getLastApplied()),
		"fsm_pending":          toString(uint64(len(r.fsmMutateCh))),
		"last_snapshot_index":  toString(lastSnapIndex),
		"last_snapshot_term":   toString(lastSnapTerm),
		"protocol_version":     toString(uint64(r.protocolVersion)),
		"protocol_version_min": toString(uint64(ProtocolVersionMin)),
		"protocol_version_max": toString(uint64(ProtocolVersionMax)),
		"snapshot_version_min": toString(uint64(SnapshotVersionMin)),
		"snapshot_version_max": toString(uint64(SnapshotVersionMax)),
	}

	future := r.GetConfiguration()
	if err := future.Error(); err != nil {
		r.logger.Warn("could not get configuration for stats", "error", err)
	} else {
		configuration := future.Configuration()
		s["latest_configuration_index"] = toString(future.Index())
		s["latest_configuration"] = fmt.Sprintf("%+v", configuration.Servers)

		// This is a legacy metric that we've seen people use in the wild.
		hasUs := false
		numPeers := 0
		for _, server := range configuration.Servers {
			if server.Suffrage == Voter {
				if server.ID == r.localID {
					hasUs = true
				} else {
					numPeers++
				}
			}
		}
		if !hasUs {
			numPeers = 0
		}
		s["num_peers"] = toString(uint64(numPeers))
	}

	last := r.LastContact()
	if r.getState() == Leader {
		s["last_contact"] = "0"
	} else if last.IsZero() {
		s["last_contact"] = "never"
	} else {
		s["last_contact"] = fmt.Sprintf("%v", time.Now().Sub(last))
	}
	return s
}

// CurrentTerm returns the current term.
func (r *Raft) CurrentTerm() uint64 {
	return r.getCurrentTerm()
}

// LastIndex returns the last index in stable storage,
// either from the last log or from the last snapshot.
func (r *Raft) LastIndex() uint64 {
	return r.getLastIndex()
}

// CommitIndex returns the committed index.
// This API maybe helpful for server to implement the read index optimization
// as described in the Raft paper.
func (r *Raft) CommitIndex() uint64 {
	return r.getCommitIndex()
}

// AppliedIndex returns the last index applied to the FSM. This is generally
// lagging behind the last index, especially for indexes that are persisted but
// have not yet been considered committed by the leader. NOTE - this reflects
// the last index that was sent to the application's FSM over the apply channel
// but DOES NOT mean that the application's FSM has yet consumed it and applied
// it to its internal state. Thus, the application's state may lag behind this
// index.
func (r *Raft) AppliedIndex() uint64 {
	return r.getLastApplied()
}

// LeadershipTransfer will transfer leadership to a server in the cluster.
// This can only be called from the leader, or it will fail. The leader will
// stop accepting client requests, make sure the target server is up to date
// and starts the transfer with a TimeoutNow message. This message has the same
// effect as if the election timeout on the target server fires. Since
// it is unlikely that another server is starting an election, it is very
// likely that the target server is able to win the election.  Note that raft
// protocol version 3 is not sufficient to use LeadershipTransfer. A recent
// version of that library has to be used that includes this feature.  Using
// transfer leadership is safe however in a cluster where not every node has
// the latest version. If a follower cannot be promoted, it will fail
// gracefully.
func (r *Raft) LeadershipTransfer() Future {
	if r.protocolVersion < 3 {
		return errorFuture{ErrUnsupportedProtocol}
	}

	return r.initiateLeadershipTransfer(nil, nil)
}

// LeadershipTransferToServer does the same as LeadershipTransfer but takes a
// server in the arguments in case a leadership should be transitioned to a
// specific server in the cluster.  Note that raft protocol version 3 is not
// sufficient to use LeadershipTransfer. A recent version of that library has
// to be used that includes this feature. Using transfer leadership is safe
// however in a cluster where not every node has the latest version. If a
// follower cannot be promoted, it will fail gracefully.
func (r *Raft) LeadershipTransferToServer(id ServerID, address ServerAddress) Future {
	if r.protocolVersion < 3 {
		return errorFuture{ErrUnsupportedProtocol}
	}

	return r.initiateLeadershipTransfer(&id, &address)
}<|MERGE_RESOLUTION|>--- conflicted
+++ resolved
@@ -222,16 +222,14 @@
 	// prevote feature is disabled if set to true.
 	preVoteDisabled bool
 
-<<<<<<< HEAD
-	// RestoreCommittedLogs is used to enable restore committed logs mode
-	// restore committed logs mode is disabled if set to false.
-	RestoreCommittedLogs bool
-=======
 	// noLegacyTelemetry allows to skip the legacy metrics to avoid duplicates.
 	// legacy metrics are those that have `_peer_name` as metric suffix instead as labels.
 	// e.g: raft_replication_heartbeat_peer0
 	noLegacyTelemetry bool
->>>>>>> c0dc6a0b
+
+	// RestoreCommittedLogs is used to enable restore committed logs mode
+	// restore committed logs mode is disabled if set to false.
+	RestoreCommittedLogs bool
 }
 
 // BootstrapCluster initializes a server's storage with the given cluster
@@ -584,11 +582,8 @@
 		followerNotifyCh:      make(chan struct{}, 1),
 		mainThreadSaturation:  newSaturationMetric([]string{"raft", "thread", "main", "saturation"}, 1*time.Second),
 		preVoteDisabled:       conf.PreVoteDisabled || !transportSupportPreVote,
-<<<<<<< HEAD
+		noLegacyTelemetry:     conf.NoLegacyTelemetry,
 		RestoreCommittedLogs:  conf.RestoreCommittedLogs,
-=======
-		noLegacyTelemetry:     conf.NoLegacyTelemetry,
->>>>>>> c0dc6a0b
 	}
 	if !transportSupportPreVote && !conf.PreVoteDisabled {
 		r.logger.Warn("pre-vote is disabled because it is not supported by the Transport")
